--- conflicted
+++ resolved
@@ -1,10 +1,6 @@
 {
   "name": "loro-crdt",
-<<<<<<< HEAD
-  "version": "0.14.4",
-=======
   "version": "0.14.5",
->>>>>>> f99bfd8e
   "description": "Loro CRDTs is a high-performance CRDT framework that makes your app state synchronized, collaborative and maintainable effortlessly.",
   "keywords": [
     "crdt",
