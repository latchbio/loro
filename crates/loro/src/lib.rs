--- conflicted
+++ resolved
@@ -1511,13 +1511,8 @@
     /// // move `root2` to be a child of `root`.
     /// tree.mov(root2, root).unwrap();
     /// ```
-<<<<<<< HEAD
     pub fn mov<T: Into<TreeParentId>>(&self, target: TreeID, parent: T) -> LoroResult<()> {
         self.handler.mov(target, parent.into())
-=======
-    pub fn mov<T: Into<Option<TreeID>>>(&self, target: TreeID, parent: T) -> LoroResult<()> {
-        self.handler.mov(target, parent)
->>>>>>> ab6ee76b
     }
 
     /// Move the `target` node to be a child of the `parent` node at the given index.
