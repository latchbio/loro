--- conflicted
+++ resolved
@@ -14,14 +14,9 @@
 # See more keys and their definitions at https://doc.rust-lang.org/cargo/reference/manifest.html
 
 [dependencies]
-<<<<<<< HEAD
 loro-internal = { path = "../loro-internal", version = "0.16.2" }
 loro-kv-store = { path = "../kv-store", version = "0.16.2" }
 delta = { path = "../delta", package = "loro-delta", version = "0.16.2" }
-=======
-loro-internal = { path = "../loro-internal", version = "0.16.12" }
-delta = { path = "../delta", package = "loro-delta", version = "0.16.12" }
->>>>>>> ab6ee76b
 generic-btree = { version = "^0.10.5" }
 enum-as-inner = "0.6.0"
 either = "1.9.0"
