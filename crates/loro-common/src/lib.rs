--- conflicted
+++ resolved
@@ -73,11 +73,8 @@
         match self {
             ContainerType::Map => 1,
             ContainerType::List => 2,
-<<<<<<< HEAD
-            ContainerType::Tree => 3,
-=======
             ContainerType::Text => 3,
->>>>>>> 6a968ab0
+            ContainerType::Tree => 4,
         }
     }
 
@@ -85,11 +82,8 @@
         match unaligned {
             1 => ContainerType::Map,
             2 => ContainerType::List,
-<<<<<<< HEAD
-            3 => ContainerType::Tree,
-=======
             3 => ContainerType::Text,
->>>>>>> 6a968ab0
+            4 => ContainerType::Tree,
             _ => unreachable!(),
         }
     }
@@ -100,16 +94,13 @@
         match self {
             ContainerType::Map => LoroValue::Map(Arc::new(Default::default())),
             ContainerType::List => LoroValue::List(Arc::new(Default::default())),
-<<<<<<< HEAD
+            ContainerType::Text => LoroValue::String(Arc::new(Default::default())),
             ContainerType::Tree => {
                 let mut map: FxHashMap<String, LoroValue> = FxHashMap::default();
                 map.insert("roots".to_string(), LoroValue::List(vec![].into()));
                 map.insert("deleted".to_string(), LoroValue::List(vec![].into()));
                 map.into()
             }
-=======
-            ContainerType::Text => LoroValue::String(Arc::new(Default::default())),
->>>>>>> 6a968ab0
         }
     }
 
@@ -117,11 +108,8 @@
         match self {
             ContainerType::Map => 1,
             ContainerType::List => 2,
-<<<<<<< HEAD
-            ContainerType::Tree => 3,
-=======
             ContainerType::Text => 3,
->>>>>>> 6a968ab0
+            ContainerType::Tree => 4,
         }
     }
 
@@ -129,11 +117,8 @@
         match v {
             1 => ContainerType::Map,
             2 => ContainerType::List,
-<<<<<<< HEAD
-            3 => ContainerType::Tree,
-=======
             3 => ContainerType::Text,
->>>>>>> 6a968ab0
+            4 => ContainerType::Tree,
             _ => unreachable!(),
         }
     }
@@ -161,11 +146,8 @@
             f.write_str(match self {
                 ContainerType::Map => "Map",
                 ContainerType::List => "List",
-<<<<<<< HEAD
+                ContainerType::Text => "Text",
                 ContainerType::Tree => "Tree",
-=======
-                ContainerType::Text => "Text",
->>>>>>> 6a968ab0
             })
         }
     }
@@ -260,6 +242,7 @@
                 "Map" => Ok(ContainerType::Map),
                 "List" => Ok(ContainerType::List),
                 "Text" => Ok(ContainerType::Text),
+                "Tree" => Ok(ContainerType::Tree),
                 _ => Err(LoroError::DecodeError(
                     ("Unknown container type".to_string() + value).into(),
                 )),
