use thiserror::Error;

use crate::{PeerID, TreeID, ID};

pub type LoroResult<T> = Result<T, LoroError>;

#[derive(Error, Debug)]
pub enum LoroError {
    #[error("Context's client_id({found:?}) does not match Container's client_id({expected:?})")]
    UnmatchedContext { expected: PeerID, found: PeerID },
    #[error("Decode version vector error. Please provide correct version.")]
    DecodeVersionVectorError,
    #[error("Decode error ({0})")]
    DecodeError(Box<str>),
    #[error("Js error ({0})")]
    JsError(Box<str>),
    #[error("Cannot get lock or the lock is poisoned")]
    LockError,
    #[error("LoroValue::Unresolved cannot be converted to PrelimValue")]
    PrelimError,
    #[error("Each AppState can only have one transaction at a time")]
    DuplicatedTransactionError,
    #[error("Cannot find ({0}) ")]
    NotFoundError(Box<str>),
    // TODO: more details transaction error
    #[error("Transaction error ({0})")]
    TransactionError(Box<str>),
    // TODO:
    #[error("TempContainer cannot execute this function")]
    TempContainerError,
    #[error("Index out of bound. The given pos is {pos}, but the length is {len}")]
    OutOfBound { pos: usize, len: usize },
    #[error("Every op id should be unique. ID {id} has been used. You should use a new PeerID to edit the content. ")]
    UsedOpID { id: ID },
<<<<<<< HEAD
    #[error("Movable Tree Error")]
    TreeError(#[from] LoroTreeError),
=======
    #[error("Invalid argument ({0})")]
    ArgErr(Box<str>),
>>>>>>> 6a968ab0
    // #[error("the data for key `{0}` is not available")]
    // Redaction(String),
    // #[error("invalid header (expected {expected:?}, found {found:?})")]
    // InvalidHeader { expected: String, found: String },
    // #[error("unknown data store error")]
    // Unknown,
}

#[derive(Error, Debug)]
pub enum LoroTreeError {
    #[error("`Cycle move` occurs when moving tree nodes.")]
    CyclicMoveError,
    #[error("The parent of tree node is not found {0:?}")]
    TreeNodeParentNotFound(TreeID),
    #[error("TreeID {0:?} doesn't exist")]
    TreeNodeNotExist(TreeID),
}

#[cfg(feature = "wasm")]
pub mod wasm {
    use wasm_bindgen::JsValue;

    use crate::LoroError;

    impl From<LoroError> for JsValue {
        fn from(value: LoroError) -> Self {
            JsValue::from_str(&value.to_string())
        }
    }

    impl From<JsValue> for LoroError {
        fn from(v: JsValue) -> Self {
            Self::JsError(
                v.as_string()
                    .unwrap_or_else(|| "unknown error".to_owned())
                    .into_boxed_str(),
            )
        }
    }
}<|MERGE_RESOLUTION|>--- conflicted
+++ resolved
@@ -32,13 +32,10 @@
     OutOfBound { pos: usize, len: usize },
     #[error("Every op id should be unique. ID {id} has been used. You should use a new PeerID to edit the content. ")]
     UsedOpID { id: ID },
-<<<<<<< HEAD
     #[error("Movable Tree Error")]
     TreeError(#[from] LoroTreeError),
-=======
     #[error("Invalid argument ({0})")]
     ArgErr(Box<str>),
->>>>>>> 6a968ab0
     // #[error("the data for key `{0}` is not available")]
     // Redaction(String),
     // #[error("invalid header (expected {expected:?}, found {found:?})")]
