mod str_arena;

use std::{
    ops::{Range, RangeBounds},
    sync::{Arc, Mutex, MutexGuard},
};

use append_only_bytes::BytesSlice;
use fxhash::FxHashMap;
use loro_common::PeerID;
<<<<<<< HEAD
use loro_common::ContainerType;
=======
>>>>>>> d942e3d7

use crate::{
    change::Lamport,
    container::{
        idx::ContainerIdx,
        list::list_op::{InnerListOp, ListOp},
        map::{InnerMapSet, MapSet},
        ContainerID,
    },
    id::Counter,
    op::{InnerContent, ListSlice, Op, RawOp, RawOpContent, SliceRange},
    LoroValue,
};

use self::str_arena::StrArena;

#[derive(Default)]
struct InnerSharedArena {
    // The locks should not be exposed outside this file.
    // It might be better to use RwLock in the future
    container_idx_to_id: Mutex<Vec<ContainerID>>,
    container_id_to_idx: Mutex<FxHashMap<ContainerID, ContainerIdx>>,
    /// The parent of each container.
    parents: Mutex<FxHashMap<ContainerIdx, Option<ContainerIdx>>>,
    values: Mutex<Vec<LoroValue>>,
    root_c_idx: Mutex<Vec<ContainerIdx>>,
    str: Mutex<StrArena>,
}

/// This is shared between [OpLog] and [AppState].
///
#[derive(Default, Clone)]
pub struct SharedArena {
    inner: Arc<InnerSharedArena>,
}

pub struct StrAllocResult {
    pub start: usize,
    pub end: usize,
    // TODO: remove this field?
    pub utf16_len: usize,
}

pub(crate) struct OpConverter<'a> {
    container_idx_to_id: MutexGuard<'a, Vec<ContainerID>>,
    container_id_to_idx: MutexGuard<'a, FxHashMap<ContainerID, ContainerIdx>>,
    str: MutexGuard<'a, StrArena>,
    values: MutexGuard<'a, Vec<LoroValue>>,
    root_c_idx: MutexGuard<'a, Vec<ContainerIdx>>,
    parents: MutexGuard<'a, FxHashMap<ContainerIdx, Option<ContainerIdx>>>,
}

impl<'a> OpConverter<'a> {
    pub fn convert_single_op(
        &mut self,
        id: &ContainerID,
<<<<<<< HEAD
        peer: PeerID,
        counter: Counter,
        lamport: Lamport,
=======
        _peer: PeerID,
        counter: Counter,
        _lamport: Lamport,
>>>>>>> d942e3d7
        content: RawOpContent,
    ) -> Op {
        let container = 'out: {
            if let Some(&idx) = self.container_id_to_idx.get(id) {
                break 'out idx;
            }

            let container_idx_to_id = &mut self.container_idx_to_id;
            let idx = container_idx_to_id.len();
            container_idx_to_id.push(id.clone());
            let idx = ContainerIdx::from_index_and_type(idx as u32, id.container_type());
            self.container_id_to_idx.insert(id.clone(), idx);
            if id.is_root() {
                self.root_c_idx.push(idx);
                self.parents.insert(idx, None);
            }

            idx
        };

        match content {
            crate::op::RawOpContent::Map(MapSet { key, value }) => {
                let value = if let Some(value) = value {
                    Some(_alloc_value(&mut self.values, value) as u32)
                } else {
                    None
                };
                Op {
                    counter,
                    container,
                    content: crate::op::InnerContent::Map(InnerMapSet { key, value }),
                }
            }
            crate::op::RawOpContent::List(list) => match list {
                ListOp::Insert { slice, pos } => match slice {
                    ListSlice::RawData(values) => {
                        let range = _alloc_values(&mut self.values, values.iter().cloned());
                        Op {
                            counter,
                            container,
                            content: crate::op::InnerContent::List(InnerListOp::Insert {
                                slice: SliceRange::from(range.start as u32..range.end as u32),
                                pos,
                            }),
                        }
                    }
                    ListSlice::RawStr {
                        str,
                        unicode_len: _,
                    } => {
                        let slice = _alloc_str(&mut self.str, &str);
                        Op {
                            counter,
                            container,
                            content: crate::op::InnerContent::List(InnerListOp::Insert {
                                slice: SliceRange::from(slice.start as u32..slice.end as u32),
                                pos,
                            }),
                        }
                    }
                },
                ListOp::Delete(span) => Op {
                    counter,
                    container,
                    content: InnerContent::List(InnerListOp::Delete(span)),
                },
                ListOp::StyleStart {
                    start,
                    end,
                    info,
                    key,
                } => Op {
                    counter,
                    container,
                    content: InnerContent::List(InnerListOp::StyleStart {
                        start,
                        end,
                        info,
                        key,
                    }),
                },
                ListOp::StyleEnd => Op {
                    counter,
                    container,
                    content: InnerContent::List(InnerListOp::StyleEnd),
                },
            },
            crate::op::RawOpContent::Tree(tree) => {
                // we need create every meta container associated with target TreeID
                let id = tree.target;
                let meta_container_id = ContainerID::new_normal(id.id(), ContainerType::Map);

                if self.container_id_to_idx.get(&meta_container_id).is_none() {
                    let container_idx_to_id = &mut self.container_idx_to_id;
                    let idx = container_idx_to_id.len();
                    container_idx_to_id.push(meta_container_id.clone());
                    let idx = ContainerIdx::from_index_and_type(
                        idx as u32,
                        meta_container_id.container_type(),
                    );
                    self.container_id_to_idx.insert(meta_container_id, idx);
                    let parent = &mut self.parents;
                    parent.insert(idx, Some(container));
                }

                Op {
                    container,
                    counter,
                    content: crate::op::InnerContent::Tree(tree),
                }
            }
        }
    }
}

impl SharedArena {
    pub fn register_container(&self, id: &ContainerID) -> ContainerIdx {
        let mut container_id_to_idx = self.inner.container_id_to_idx.lock().unwrap();
        if let Some(&idx) = container_id_to_idx.get(id) {
            return idx;
        }

        let mut container_idx_to_id = self.inner.container_idx_to_id.lock().unwrap();
        let idx = container_idx_to_id.len();
        container_idx_to_id.push(id.clone());
        let idx = ContainerIdx::from_index_and_type(idx as u32, id.container_type());
        container_id_to_idx.insert(id.clone(), idx);
        if id.is_root() {
            self.inner.root_c_idx.lock().unwrap().push(idx);
            self.inner.parents.lock().unwrap().insert(idx, None);
        }
        idx
    }

    pub fn get_container_id(&self, idx: ContainerIdx) -> Option<ContainerID> {
        let lock = self.inner.container_idx_to_id.lock().unwrap();
        lock.get(idx.to_index() as usize).cloned()
    }

    pub fn id_to_idx(&self, id: &ContainerID) -> Option<ContainerIdx> {
        self.inner
            .container_id_to_idx
            .lock()
            .unwrap()
            .get(id)
            .copied()
    }

    #[inline]
    pub fn idx_to_id(&self, id: ContainerIdx) -> Option<ContainerID> {
        let lock = self.inner.container_idx_to_id.lock().unwrap();
        lock.get(id.to_index() as usize).cloned()
    }

    pub fn alloc_str(&self, str: &str) -> StrAllocResult {
        let mut text_lock = self.inner.str.lock().unwrap();
        _alloc_str(&mut text_lock, str)
    }

<<<<<<< HEAD
=======
    /// return slice and unicode index
    pub fn alloc_str_with_slice(&self, str: &str) -> (BytesSlice, usize) {
        let mut text_lock = self.inner.str.lock().unwrap();
        let start = text_lock.len_bytes();
        let unicode_start = text_lock.len_unicode();
        text_lock.alloc(str);
        (text_lock.slice_bytes(start..), unicode_start)
    }

>>>>>>> d942e3d7
    /// alloc str without extra info
    pub fn alloc_str_fast(&self, bytes: &[u8]) {
        let mut text_lock = self.inner.str.lock().unwrap();
        text_lock.alloc(std::str::from_utf8(bytes).unwrap());
    }

    #[inline]
    pub fn utf16_len(&self) -> usize {
        self.inner.str.lock().unwrap().len_utf16()
    }

    #[inline]
    pub fn alloc_value(&self, value: LoroValue) -> usize {
        let mut values_lock = self.inner.values.lock().unwrap();
        _alloc_value(&mut values_lock, value)
    }

    #[inline]
    pub fn alloc_values(&self, values: impl Iterator<Item = LoroValue>) -> std::ops::Range<usize> {
        let mut values_lock = self.inner.values.lock().unwrap();
        _alloc_values(&mut values_lock, values)
    }

    #[inline]
    pub fn set_parent(&self, child: ContainerIdx, parent: Option<ContainerIdx>) {
        self.inner.parents.lock().unwrap().insert(child, parent);
    }

    pub fn log_hierarchy(&self) {
        if cfg!(debug_assertions) {
            for (c, p) in self.inner.parents.lock().unwrap().iter() {
                debug_log::debug_log!(
                    "container {:?} {:?} {:?}",
                    c,
                    self.get_container_id(*c),
                    p.map(|x| self.get_container_id(x))
                );
            }
        }
    }

    pub fn get_parent(&self, child: ContainerIdx) -> Option<ContainerIdx> {
        self.inner
            .parents
            .lock()
            .unwrap()
            .get(&child)
            .copied()
            .flatten()
    }

    /// Call `f` on each ancestor of `container`, including `container` itself.
    ///
    /// f(ContainerIdx, is_first)
    pub fn with_ancestors(&self, container: ContainerIdx, mut f: impl FnMut(ContainerIdx, bool)) {
        let mut container = Some(container);
        let mut is_first = true;
        while let Some(c) = container {
            f(c, is_first);
            is_first = false;
            container = self.get_parent(c);
        }
    }

    #[inline]
    pub fn slice_by_unicode(&self, range: impl RangeBounds<usize>) -> BytesSlice {
        self.inner.str.lock().unwrap().slice_by_unicode(range)
<<<<<<< HEAD
    }

    #[inline]
    pub fn slice_by_utf8(&self, range: impl RangeBounds<usize>) -> BytesSlice {
        self.inner.str.lock().unwrap().slice_bytes(range)
    }

    #[inline]
=======
    }

    #[inline]
    pub fn slice_by_utf8(&self, range: impl RangeBounds<usize>) -> BytesSlice {
        self.inner.str.lock().unwrap().slice_bytes(range)
    }

    #[inline]
>>>>>>> d942e3d7
    pub fn slice_str_by_unicode_range(&self, range: Range<usize>) -> String {
        let mut s = self.inner.str.lock().unwrap();
        let s: &mut StrArena = &mut s;
        let mut ans = String::with_capacity(range.len());
        ans.push_str(s.slice_str_by_unicode(range));
        ans
    }

    #[inline]
    pub fn with_text_slice(&self, range: Range<usize>, mut f: impl FnMut(&str)) {
        f(self.inner.str.lock().unwrap().slice_str_by_unicode(range))
    }

    #[inline]
    pub fn get_value(&self, idx: usize) -> Option<LoroValue> {
        self.inner.values.lock().unwrap().get(idx).cloned()
    }

    #[inline]
    pub fn get_values(&self, range: Range<usize>) -> Vec<LoroValue> {
        (self.inner.values.lock().unwrap()[range]).to_vec()
    }

    #[inline(always)]
    pub(crate) fn with_op_converter<R>(&self, f: impl FnOnce(&mut OpConverter) -> R) -> R {
        let mut op_converter = OpConverter {
            container_idx_to_id: self.inner.container_idx_to_id.lock().unwrap(),
            container_id_to_idx: self.inner.container_id_to_idx.lock().unwrap(),
            str: self.inner.str.lock().unwrap(),
            values: self.inner.values.lock().unwrap(),
            root_c_idx: self.inner.root_c_idx.lock().unwrap(),
            parents: self.inner.parents.lock().unwrap(),
        };
        f(&mut op_converter)
    }

    pub fn convert_single_op(
        &self,
        container: &ContainerID,
        peer: PeerID,
        counter: Counter,
        lamport: Lamport,
        content: RawOpContent,
    ) -> Op {
        let container = self.register_container(container);
        self.inner_convert_op(content, peer, counter, lamport, container)
    }

    pub fn is_empty(&self) -> bool {
        self.inner.container_idx_to_id.lock().unwrap().is_empty()
            && self.inner.container_id_to_idx.lock().unwrap().is_empty()
            && self.inner.str.lock().unwrap().is_empty()
            && self.inner.values.lock().unwrap().is_empty()
            && self.inner.parents.lock().unwrap().is_empty()
    }

    fn inner_convert_op(
        &self,
        content: RawOpContent<'_>,
<<<<<<< HEAD
        peer: PeerID,
        counter: i32,
        lamport: Lamport,
=======
        _peer: PeerID,
        counter: i32,
        _lamport: Lamport,
>>>>>>> d942e3d7
        container: ContainerIdx,
    ) -> Op {
        match content {
            crate::op::RawOpContent::Map(MapSet { key, value }) => {
                let value = value.map(|value| self.alloc_value(value) as u32);
                Op {
                    counter,
                    container,
                    content: crate::op::InnerContent::Map(InnerMapSet { key, value }),
                }
            }
            crate::op::RawOpContent::List(list) => match list {
                ListOp::Insert { slice, pos } => match slice {
                    ListSlice::RawData(values) => {
                        let range = self.alloc_values(values.iter().cloned());
                        Op {
                            counter,
                            container,
                            content: crate::op::InnerContent::List(InnerListOp::Insert {
                                slice: SliceRange::from(range.start as u32..range.end as u32),
                                pos,
                            }),
                        }
                    }
<<<<<<< HEAD
                    ListSlice::RawStr {
                        str,
                        unicode_len: _,
                    } => {
                        let slice = self.alloc_str(&str);
=======
                    ListSlice::RawStr { str, unicode_len } => {
                        let (slice, start) = self.alloc_str_with_slice(&str);
>>>>>>> d942e3d7
                        Op {
                            counter,
                            container,
                            content: crate::op::InnerContent::List(InnerListOp::InsertText {
                                slice,
                                unicode_start: start as u32,
                                unicode_len: unicode_len as u32,
                                pos: pos as u32,
                            }),
                        }
                    }
                },
                ListOp::Delete(span) => Op {
                    counter,
                    container,
                    content: crate::op::InnerContent::List(InnerListOp::Delete(span)),
                },
                ListOp::StyleStart {
                    start,
                    end,
                    info,
                    key,
                } => Op {
                    counter,
                    container,
                    content: InnerContent::List(InnerListOp::StyleStart {
                        start,
                        end,
                        key,
                        info,
                    }),
                },
                ListOp::StyleEnd => Op {
                    counter,
                    container,
                    content: InnerContent::List(InnerListOp::StyleEnd),
                },
<<<<<<< HEAD
            },
            crate::op::RawOpContent::Tree(tree) => Op {
                counter,
                container,
                content: crate::op::InnerContent::Tree(tree),
=======
>>>>>>> d942e3d7
            },
        }
    }

    #[inline]
    pub fn convert_raw_op(&self, op: &RawOp) -> Op {
        self.inner_convert_op(
            op.content.clone(),
            op.id.peer,
            op.id.counter,
            op.lamport,
            op.container,
        )
    }

    #[inline]
    pub fn export_containers(&self) -> Vec<ContainerID> {
        self.inner.container_idx_to_id.lock().unwrap().clone()
    }

    pub fn export_parents(&self) -> Vec<Option<ContainerIdx>> {
        let parents = self.inner.parents.lock().unwrap();
        let containers = self.inner.container_idx_to_id.lock().unwrap();
        containers
            .iter()
            .enumerate()
            .map(|(x, id)| {
                let idx = ContainerIdx::from_index_and_type(x as u32, id.container_type());
                let parent_idx = parents.get(&idx)?;
                *parent_idx
            })
            .collect()
    }

    #[inline]
    pub fn root_containers(&self) -> Vec<ContainerIdx> {
        self.inner.root_c_idx.lock().unwrap().clone()
    }
}

fn _alloc_values(
    values_lock: &mut MutexGuard<'_, Vec<LoroValue>>,
    values: impl Iterator<Item = LoroValue>,
) -> Range<usize> {
    values_lock.reserve(values.size_hint().0);
    let start = values_lock.len();
    for value in values {
        values_lock.push(value);
    }

    start..values_lock.len()
}

fn _alloc_value(values_lock: &mut MutexGuard<'_, Vec<LoroValue>>, value: LoroValue) -> usize {
    values_lock.push(value);
    values_lock.len() - 1
}

fn _alloc_str(text_lock: &mut MutexGuard<'_, StrArena>, str: &str) -> StrAllocResult {
    let start = text_lock.len_unicode();
    let start_wchars = text_lock.len_utf16();
    text_lock.alloc(str);
    StrAllocResult {
        utf16_len: text_lock.len_utf16() - start_wchars,
        start,
        end: text_lock.len_unicode(),
    }
}

fn _slice_str(range: Range<usize>, s: &mut StrArena) -> String {
    let mut ans = String::with_capacity(range.len());
    ans.push_str(s.slice_str_by_unicode(range));
    ans
}<|MERGE_RESOLUTION|>--- conflicted
+++ resolved
@@ -8,10 +8,7 @@
 use append_only_bytes::BytesSlice;
 use fxhash::FxHashMap;
 use loro_common::PeerID;
-<<<<<<< HEAD
 use loro_common::ContainerType;
-=======
->>>>>>> d942e3d7
 
 use crate::{
     change::Lamport,
@@ -68,15 +65,9 @@
     pub fn convert_single_op(
         &mut self,
         id: &ContainerID,
-<<<<<<< HEAD
-        peer: PeerID,
-        counter: Counter,
-        lamport: Lamport,
-=======
         _peer: PeerID,
         counter: Counter,
         _lamport: Lamport,
->>>>>>> d942e3d7
         content: RawOpContent,
     ) -> Op {
         let container = 'out: {
@@ -236,8 +227,6 @@
         _alloc_str(&mut text_lock, str)
     }
 
-<<<<<<< HEAD
-=======
     /// return slice and unicode index
     pub fn alloc_str_with_slice(&self, str: &str) -> (BytesSlice, usize) {
         let mut text_lock = self.inner.str.lock().unwrap();
@@ -247,7 +236,6 @@
         (text_lock.slice_bytes(start..), unicode_start)
     }
 
->>>>>>> d942e3d7
     /// alloc str without extra info
     pub fn alloc_str_fast(&self, bytes: &[u8]) {
         let mut text_lock = self.inner.str.lock().unwrap();
@@ -315,7 +303,6 @@
     #[inline]
     pub fn slice_by_unicode(&self, range: impl RangeBounds<usize>) -> BytesSlice {
         self.inner.str.lock().unwrap().slice_by_unicode(range)
-<<<<<<< HEAD
     }
 
     #[inline]
@@ -324,16 +311,6 @@
     }
 
     #[inline]
-=======
-    }
-
-    #[inline]
-    pub fn slice_by_utf8(&self, range: impl RangeBounds<usize>) -> BytesSlice {
-        self.inner.str.lock().unwrap().slice_bytes(range)
-    }
-
-    #[inline]
->>>>>>> d942e3d7
     pub fn slice_str_by_unicode_range(&self, range: Range<usize>) -> String {
         let mut s = self.inner.str.lock().unwrap();
         let s: &mut StrArena = &mut s;
@@ -393,15 +370,9 @@
     fn inner_convert_op(
         &self,
         content: RawOpContent<'_>,
-<<<<<<< HEAD
-        peer: PeerID,
-        counter: i32,
-        lamport: Lamport,
-=======
         _peer: PeerID,
         counter: i32,
         _lamport: Lamport,
->>>>>>> d942e3d7
         container: ContainerIdx,
     ) -> Op {
         match content {
@@ -426,16 +397,8 @@
                             }),
                         }
                     }
-<<<<<<< HEAD
-                    ListSlice::RawStr {
-                        str,
-                        unicode_len: _,
-                    } => {
-                        let slice = self.alloc_str(&str);
-=======
                     ListSlice::RawStr { str, unicode_len } => {
                         let (slice, start) = self.alloc_str_with_slice(&str);
->>>>>>> d942e3d7
                         Op {
                             counter,
                             container,
@@ -473,14 +436,6 @@
                     container,
                     content: InnerContent::List(InnerListOp::StyleEnd),
                 },
-<<<<<<< HEAD
-            },
-            crate::op::RawOpContent::Tree(tree) => Op {
-                counter,
-                container,
-                content: crate::op::InnerContent::Tree(tree),
-=======
->>>>>>> d942e3d7
             },
         }
     }
