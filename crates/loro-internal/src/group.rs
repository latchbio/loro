use std::{
    collections::{BTreeMap, BTreeSet},
    sync::{Arc, Mutex},
};

use enum_as_inner::EnumAsInner;
use enum_dispatch::enum_dispatch;
use fxhash::FxHashMap;
use loro_common::{
    ContainerType, Counter, HasId, HasLamport, IdLp, InternalString, LoroValue, PeerID, ID,
};

use crate::{
    arena::SharedArena,
    change::{Change, Lamport},
    container::{idx::ContainerIdx, tree::tree_op::TreeOp},
    diff_calc::tree::TreeCacheForDiff,
    op::{FutureInnerContent, InnerContent, RichOp},
    VersionVector,
};

#[derive(Debug, Clone)]
pub(crate) struct OpGroups {
    arena: SharedArena,
    groups: FxHashMap<ContainerIdx, OpGroup>,
}

impl OpGroups {
    pub(crate) fn new(arena: SharedArena) -> Self {
        Self {
            arena,
            groups: Default::default(),
        }
    }

    pub(crate) fn insert_by_change(&mut self, change: &Change) {
        for op in change.ops.iter() {
            if matches!(
<<<<<<< HEAD
                op.content,
                InnerContent::List(_) | InnerContent::Future(FutureInnerContent::Unknown { .. })
            ) {
                continue;
            }
            let container = op.container;
            let rich_op = RichOp::new_by_change(change, op);
            let manager = self
                .groups
                .entry(container)
                .or_insert_with(|| match &op.content {
                    InnerContent::Map(_) => OpGroup::Map(MapOpGroup::default()),
                    InnerContent::List(_) => unreachable!(),
                    InnerContent::Tree(_) => OpGroup::Tree(TreeOpGroup::default()),
                    InnerContent::Future(f) => match f {
                        FutureInnerContent::Unknown { .. } => unreachable!(),
                    },
                });
=======
                op.container.get_type(),
                ContainerType::Text | ContainerType::List
            ) {
                continue;
            }

            let container_idx = op.container;
            let rich_op = RichOp::new_by_change(change, op);
            let manager =
                self.groups
                    .entry(container_idx)
                    .or_insert_with(|| match op.container.get_type() {
                        ContainerType::Map => OpGroup::Map(MapOpGroup::default()),
                        ContainerType::MovableList => {
                            OpGroup::MovableList(MovableListOpGroup::new(self.arena.clone()))
                        }
                        ContainerType::Tree => OpGroup::Tree(TreeOpGroup::default()),
                        _ => unreachable!(),
                    });
>>>>>>> 93726186
            manager.insert(&rich_op)
        }
    }

    pub(crate) fn get(&self, container_idx: &ContainerIdx) -> Option<&OpGroup> {
        self.groups.get(container_idx)
    }

    pub(crate) fn get_movable_list(
        &self,
        container_idx: &ContainerIdx,
    ) -> Option<&MovableListOpGroup> {
        self.groups
            .get(container_idx)
            .and_then(|group| match group {
                OpGroup::MovableList(movable_list) => Some(movable_list),
                _ => None,
            })
    }

    pub(crate) fn get_tree(&self, container_idx: &ContainerIdx) -> Option<&TreeOpGroup> {
        self.groups
            .get(container_idx)
            .and_then(|group| match group {
                OpGroup::Tree(tree) => Some(tree),
                _ => None,
            })
    }

    #[allow(unused)]
    pub(crate) fn get_map(&self, container_idx: &ContainerIdx) -> Option<&MapOpGroup> {
        self.groups
            .get(container_idx)
            .and_then(|group| match group {
                OpGroup::Map(map) => Some(map),
                _ => None,
            })
    }
}

#[enum_dispatch(OpGroupTrait)]
#[derive(Debug, Clone, EnumAsInner)]
pub(crate) enum OpGroup {
    Map(MapOpGroup),
    Tree(TreeOpGroup),
    MovableList(MovableListOpGroup),
}

#[enum_dispatch]
trait OpGroupTrait {
    fn insert(&mut self, op: &RichOp);
}

#[derive(Debug, Clone)]
pub(crate) struct GroupedMapOpInfo<T = Option<LoroValue>> {
    pub(crate) value: T,
    pub(crate) counter: Counter,
    pub(crate) lamport: Lamport,
    pub(crate) peer: PeerID,
}

impl<T> GroupedMapOpInfo<T> {
    pub(crate) fn id(&self) -> ID {
        ID::new(self.peer, self.counter)
    }

    pub(crate) fn idlp(&self) -> IdLp {
        IdLp::new(self.peer, self.lamport)
    }
}

impl<T> PartialEq for GroupedMapOpInfo<T> {
    fn eq(&self, other: &Self) -> bool {
        self.lamport == other.lamport && self.peer == other.peer
    }
}

impl<T> Eq for GroupedMapOpInfo<T> {}

impl<T> PartialOrd for GroupedMapOpInfo<T> {
    fn partial_cmp(&self, other: &Self) -> Option<std::cmp::Ordering> {
        Some(self.cmp(other))
    }
}

impl<T> Ord for GroupedMapOpInfo<T> {
    fn cmp(&self, other: &Self) -> std::cmp::Ordering {
        self.lamport
            .cmp(&other.lamport)
            .then_with(|| self.peer.cmp(&other.peer))
    }
}

#[derive(Debug, Default, Clone)]
pub(crate) struct MapOpGroup {
    ops: FxHashMap<InternalString, SmallSet<GroupedMapOpInfo>>,
}

impl MapOpGroup {
    pub(crate) fn last_op(
        &self,
        key: &InternalString,
        vv: &VersionVector,
    ) -> Option<&GroupedMapOpInfo> {
        self.ops.get(key).and_then(|set| {
            set.iter()
                .rev()
                .find(|op| vv.get(&op.peer).copied().unwrap_or(0) > op.counter)
        })
    }
}

impl OpGroupTrait for MapOpGroup {
    fn insert(&mut self, op: &RichOp) {
        let key = match &op.raw_op().content {
            InnerContent::Map(map) => map.key.clone(),
            _ => unreachable!(),
        };
        let entry = self.ops.entry(key).or_default();
        entry.insert(GroupedMapOpInfo {
            value: op.raw_op().content.as_map().unwrap().value.clone(),
            counter: op.raw_op().counter,
            lamport: op.lamport(),
            peer: op.peer,
        });
    }
}

#[derive(Debug, Clone, Copy)]
pub(crate) struct GroupedTreeOpInfo {
    pub(crate) peer: PeerID,
    pub(crate) counter: Counter,
    pub(crate) value: TreeOp,
}

impl HasId for GroupedTreeOpInfo {
    fn id_start(&self) -> loro_common::ID {
        ID::new(self.peer, self.counter)
    }
}

impl PartialEq for GroupedTreeOpInfo {
    fn eq(&self, other: &Self) -> bool {
        self.peer == other.peer && self.counter == other.counter
    }
}

impl Eq for GroupedTreeOpInfo {}

impl PartialOrd for GroupedTreeOpInfo {
    fn partial_cmp(&self, other: &Self) -> Option<std::cmp::Ordering> {
        Some(self.cmp(other))
    }
}

impl Ord for GroupedTreeOpInfo {
    fn cmp(&self, other: &Self) -> std::cmp::Ordering {
        self.peer.cmp(&other.peer)
    }
}

#[derive(Debug, Clone, Default)]
pub(crate) struct TreeOpGroup {
    pub(crate) ops: BTreeMap<Lamport, BTreeSet<GroupedTreeOpInfo>>,
    pub(crate) tree_for_diff: Arc<Mutex<TreeCacheForDiff>>,
}

impl OpGroupTrait for TreeOpGroup {
    fn insert(&mut self, op: &RichOp) {
        let tree_op = op.raw_op().content.as_tree().unwrap();
        let target = tree_op.target;
        let parent = tree_op.parent;
        let entry = self.ops.entry(op.lamport()).or_default();
        entry.insert(GroupedTreeOpInfo {
            value: TreeOp { target, parent },
            counter: op.raw_op().counter,
            peer: op.peer,
        });
    }
}

#[derive(Debug, Clone)]
pub(crate) struct MovableListOpGroup {
    arena: SharedArena,
    /// mappings from elem_id to a set of target poses & values
    elem_mappings: FxHashMap<IdLp, MovableListTarget>,
    /// mappings from pos to elem_id
    pos_to_elem: FxHashMap<IdLp, IdLp>,
}

#[derive(Debug, Clone)]
enum MovableListTarget {
    One { value: LoroValue, counter: Counter },
    Multiple(Box<MultipleInner>),
}

#[derive(Debug, Clone)]
struct MultipleInner {
    poses: BTreeSet<GroupedMapOpInfo<()>>,
    values: BTreeSet<GroupedMapOpInfo<LoroValue>>,
}

impl MovableListTarget {
    fn upgrade(&mut self, key_idlp: IdLp) -> &mut MultipleInner {
        match self {
            MovableListTarget::One { value, counter } => {
                let mut inner = MultipleInner {
                    poses: BTreeSet::default(),
                    values: BTreeSet::default(),
                };
                inner.poses.insert(GroupedMapOpInfo {
                    value: (),
                    counter: *counter,
                    lamport: key_idlp.lamport,
                    peer: key_idlp.peer,
                });
                inner.values.insert(GroupedMapOpInfo {
                    value: value.clone(),
                    counter: *counter,
                    lamport: key_idlp.lamport,
                    peer: key_idlp.peer,
                });
                *self = MovableListTarget::Multiple(Box::new(inner));
                match self {
                    MovableListTarget::Multiple(a) => a,
                    _ => unreachable!(),
                }
            }
            MovableListTarget::Multiple(a) => a,
        }
    }
}

impl OpGroupTrait for MovableListOpGroup {
    fn insert(&mut self, op: &RichOp) {
        let start_id = op.id_full().idlp();
        match &op.op().content {
            InnerContent::List(list) => match list {
                crate::container::list::list_op::InnerListOp::Set { elem_id, value } => {
                    let full_id = op.id_full();
                    let mapping = self
                        .elem_mappings
                        .get_mut(elem_id)
                        .unwrap()
                        .upgrade(*elem_id);
                    mapping.values.insert(GroupedMapOpInfo {
                        value: value.clone(),
                        counter: full_id.counter,
                        lamport: full_id.lamport,
                        peer: full_id.peer,
                    });
                }
                crate::container::list::list_op::InnerListOp::Insert { slice, pos: _ } => {
                    for (i, v) in self.arena.iter_value_slice(slice.to_range()).enumerate() {
                        let id = start_id.inc(i as i32);
                        let full_id = op.id_full().inc(i as i32);
                        self.elem_mappings.insert(
                            id,
                            MovableListTarget::One {
                                value: v,
                                counter: full_id.counter,
                            },
                        );
                    }
                }
                crate::container::list::list_op::InnerListOp::Move { from_id, .. } => {
                    let full_id = op.id_full();
                    let mapping = self
                        .elem_mappings
                        .get_mut(from_id)
                        .unwrap()
                        .upgrade(*from_id);
                    mapping.poses.insert(GroupedMapOpInfo {
                        value: (),
                        counter: full_id.counter,
                        lamport: full_id.lamport,
                        peer: full_id.peer,
                    });
                    self.pos_to_elem.insert(full_id.idlp(), *from_id);
                }
                // Don't mark deletions for now, but the cost is the state now may contain invalid elements
                // that are deleted but not removed from the state.
                // Maybe we can remove the elements with no valid pos mapping directly from the state. When
                // it's needed, we load it lazily from this group.
                crate::container::list::list_op::InnerListOp::Delete(_) => {}
                crate::container::list::list_op::InnerListOp::StyleStart { .. }
                | crate::container::list::list_op::InnerListOp::StyleEnd
                | crate::container::list::list_op::InnerListOp::InsertText { .. } => unreachable!(),
            },
            InnerContent::Map(_) => unreachable!(),
            InnerContent::Tree(_) => unreachable!(),
        };
    }
}

impl MovableListOpGroup {
    fn new(arena: SharedArena) -> Self {
        Self {
            arena,
            pos_to_elem: Default::default(),
            elem_mappings: Default::default(),
        }
    }

    pub(crate) fn last_pos(&self, key: &IdLp, vv: &VersionVector) -> Option<GroupedMapOpInfo<()>> {
        let ans = self.elem_mappings.get(key).and_then(|set| match set {
            MovableListTarget::One { value: _, counter } => {
                if vv.get(&key.peer).copied().unwrap_or(0) > *counter {
                    Some(GroupedMapOpInfo {
                        value: (),
                        counter: *counter,
                        lamport: key.lamport,
                        peer: key.peer,
                    })
                } else {
                    None
                }
            }
            MovableListTarget::Multiple(m) => m
                .poses
                .iter()
                .rev()
                .find(|op| vv.get(&op.peer).copied().unwrap_or(0) > op.counter)
                .cloned(),
        });

        ans
    }

    pub(crate) fn last_value(
        &self,
        key: &IdLp,
        vv: &VersionVector,
    ) -> Option<GroupedMapOpInfo<LoroValue>> {
        self.elem_mappings.get(key).and_then(|set| match set {
            MovableListTarget::One { value, counter } => {
                if vv.get(&key.peer).copied().unwrap_or(0) > *counter {
                    Some(GroupedMapOpInfo {
                        value: value.clone(),
                        counter: *counter,
                        lamport: key.lamport,
                        peer: key.peer,
                    })
                } else {
                    None
                }
            }
            MovableListTarget::Multiple(m) => m
                .values
                .iter()
                .rev()
                .find(|op| vv.get(&op.peer).copied().unwrap_or(0) > op.counter)
                .cloned(),
        })
    }

    pub(crate) fn get_elem_from_pos(&self, pos: IdLp) -> IdLp {
        self.pos_to_elem.get(&pos).cloned().unwrap_or(pos)
    }
}

#[derive(Default, Clone, Debug)]
enum SmallSet<T> {
    #[default]
    Empty,
    One(T),
    Many(BTreeSet<T>),
}

struct SmallSetIter<'a, T> {
    set: &'a SmallSet<T>,
    one_itered: bool,
    iter: Option<std::collections::btree_set::Iter<'a, T>>,
}

impl<T: Ord> SmallSet<T> {
    fn insert(&mut self, new_value: T) {
        match self {
            SmallSet::Empty => *self = SmallSet::One(new_value),
            SmallSet::One(v) => {
                if v != &new_value {
                    let mut set = BTreeSet::new();
                    let SmallSet::One(v) = std::mem::take(self) else {
                        unreachable!()
                    };
                    set.insert(v);
                    set.insert(new_value);
                    *self = SmallSet::Many(set);
                }
            }
            SmallSet::Many(set) => {
                set.insert(new_value);
            }
        }
    }

    fn iter(&self) -> SmallSetIter<T> {
        SmallSetIter {
            set: self,
            one_itered: false,
            iter: match self {
                SmallSet::Empty => None,
                SmallSet::One(_) => None,
                SmallSet::Many(set) => Some(set.iter()),
            },
        }
    }
}

impl<'a, T> DoubleEndedIterator for SmallSetIter<'a, T> {
    fn next_back(&mut self) -> Option<Self::Item> {
        match self.iter {
            Some(ref mut iter) => iter.next_back(),
            None => {
                if self.one_itered {
                    None
                } else {
                    self.one_itered = true;
                    match self.set {
                        SmallSet::One(v) => Some(v),
                        _ => None,
                    }
                }
            }
        }
    }
}

impl<'a, T> Iterator for SmallSetIter<'a, T> {
    type Item = &'a T;

    fn next(&mut self) -> Option<Self::Item> {
        match self.set {
            SmallSet::Empty => None,
            SmallSet::One(v) => {
                if self.one_itered {
                    None
                } else {
                    self.one_itered = true;
                    Some(v)
                }
            }
            SmallSet::Many(_) => self.iter.as_mut().unwrap().next(),
        }
    }
}<|MERGE_RESOLUTION|>--- conflicted
+++ resolved
@@ -36,28 +36,8 @@
     pub(crate) fn insert_by_change(&mut self, change: &Change) {
         for op in change.ops.iter() {
             if matches!(
-<<<<<<< HEAD
-                op.content,
-                InnerContent::List(_) | InnerContent::Future(FutureInnerContent::Unknown { .. })
-            ) {
-                continue;
-            }
-            let container = op.container;
-            let rich_op = RichOp::new_by_change(change, op);
-            let manager = self
-                .groups
-                .entry(container)
-                .or_insert_with(|| match &op.content {
-                    InnerContent::Map(_) => OpGroup::Map(MapOpGroup::default()),
-                    InnerContent::List(_) => unreachable!(),
-                    InnerContent::Tree(_) => OpGroup::Tree(TreeOpGroup::default()),
-                    InnerContent::Future(f) => match f {
-                        FutureInnerContent::Unknown { .. } => unreachable!(),
-                    },
-                });
-=======
                 op.container.get_type(),
-                ContainerType::Text | ContainerType::List
+                ContainerType::Text | ContainerType::List | ContainerType::Unknown(_)
             ) {
                 continue;
             }
@@ -75,7 +55,6 @@
                         ContainerType::Tree => OpGroup::Tree(TreeOpGroup::default()),
                         _ => unreachable!(),
                     });
->>>>>>> 93726186
             manager.insert(&rich_op)
         }
     }
