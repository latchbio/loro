use super::{state::DocState, txn::Transaction};
use crate::{
    arena::SharedArena,
    container::{
        idx::ContainerIdx,
        list::list_op::{DeleteSpan, DeleteSpanWithId, ListOp},
        richtext::{richtext_state::PosType, RichtextState, StyleOp, TextStyleInfoFlag},
        tree::tree_op::TreeOp,
    },
    cursor::{Cursor, Side},
    delta::{DeltaItem, StyleMeta, TreeDiffItem, TreeExternalDiff},
    event::TextDiffItem,
    op::ListSlice,
    state::{ContainerState, IndexType, State, TreeParentId},
    txn::EventHint,
    utils::{string_slice::StringSlice, utf16::count_utf16_len},
};
use append_only_bytes::BytesSlice;
use enum_as_inner::EnumAsInner;
use fxhash::FxHashMap;
use generic_btree::rle::HasLength;
use loro_common::{
    ContainerID, ContainerType, Counter, IdFull, InternalString, LoroError, LoroResult,
    LoroTreeError, LoroValue, PeerID, TreeID, ID,
};
use serde::{Deserialize, Serialize};
use std::{
    borrow::Cow,
    fmt::Debug,
    ops::Deref,
    sync::{Arc, Mutex, Weak},
};
use tracing::{info, instrument};

const INSERT_CONTAINER_VALUE_ARG_ERROR: &str =
    "Cannot insert a LoroValue::Container directly. To create child container, use insert_container";

pub trait HandlerTrait: Clone + Sized {
    fn is_attached(&self) -> bool;
    fn attached_handler(&self) -> Option<&BasicHandler>;
    fn get_value(&self) -> LoroValue;
    fn get_deep_value(&self) -> LoroValue;
    fn kind(&self) -> ContainerType;
    fn to_handler(&self) -> Handler;
    fn from_handler(h: Handler) -> Option<Self>;
    /// This method returns an attached handler.
    fn attach(
        &self,
        txn: &mut Transaction,
        parent: &BasicHandler,
        self_id: ContainerID,
    ) -> LoroResult<Self>;
    /// If a detached container is attached, this method will return its corresponding attached handler.
    fn get_attached(&self) -> Option<Self>;

    fn parent(&self) -> Option<Handler> {
        self.attached_handler().and_then(|x| x.parent())
    }

    fn idx(&self) -> ContainerIdx {
        self.attached_handler()
            .map(|x| x.container_idx)
            .unwrap_or_else(|| ContainerIdx::from_index_and_type(u32::MAX, self.kind()))
    }

    fn id(&self) -> ContainerID {
        self.attached_handler()
            .map(|x| x.id.clone())
            .unwrap_or_else(|| ContainerID::new_normal(ID::NONE_ID, self.kind()))
    }

    fn with_state<R>(&self, f: impl FnOnce(&mut State) -> LoroResult<R>) -> LoroResult<R> {
        let inner = self
            .attached_handler()
            .ok_or(LoroError::MisuseDettachedContainer {
                method: "with_state",
            })?;
        let state = inner.state.upgrade().unwrap();
        let mut guard = state.lock().unwrap();
        guard.with_state_mut(inner.container_idx, f)
    }
}

fn create_handler(inner: &BasicHandler, id: ContainerID) -> Handler {
    Handler::new_attached(
        id,
        inner.arena.clone(),
        inner.txn.clone(),
        inner.state.clone(),
    )
}

/// Flatten attributes that allow overlap
#[derive(Clone, Debug)]
pub struct BasicHandler {
    id: ContainerID,
    arena: SharedArena,
    container_idx: ContainerIdx,
    txn: Weak<Mutex<Option<Transaction>>>,
    state: Weak<Mutex<DocState>>,
}

struct DetachedInner<T> {
    value: T,
    /// If the handler attached later, this field will be filled.
    attached: Option<BasicHandler>,
}

impl<T> DetachedInner<T> {
    fn new(v: T) -> Self {
        Self {
            value: v,
            attached: None,
        }
    }
}

enum MaybeDetached<T> {
    Detached(Arc<Mutex<DetachedInner<T>>>),
    Attached(BasicHandler),
}

impl<T> Clone for MaybeDetached<T> {
    fn clone(&self) -> Self {
        match self {
            MaybeDetached::Detached(a) => MaybeDetached::Detached(Arc::clone(a)),
            MaybeDetached::Attached(a) => MaybeDetached::Attached(a.clone()),
        }
    }
}

impl<T> MaybeDetached<T> {
    fn new_detached(v: T) -> Self {
        MaybeDetached::Detached(Arc::new(Mutex::new(DetachedInner::new(v))))
    }

    fn is_attached(&self) -> bool {
        match self {
            MaybeDetached::Detached(_) => false,
            MaybeDetached::Attached(_) => true,
        }
    }

    fn attached_handler(&self) -> Option<&BasicHandler> {
        match self {
            MaybeDetached::Detached(_) => None,
            MaybeDetached::Attached(a) => Some(a),
        }
    }

    fn try_attached_state(&self) -> LoroResult<&BasicHandler> {
        match self {
            MaybeDetached::Detached(_) => Err(LoroError::MisuseDettachedContainer {
                method: "inner_state",
            }),
            MaybeDetached::Attached(a) => Ok(a),
        }
    }
}

impl<T> From<BasicHandler> for MaybeDetached<T> {
    fn from(a: BasicHandler) -> Self {
        MaybeDetached::Attached(a)
    }
}

impl BasicHandler {
    #[inline]
    fn with_doc_state<R>(&self, f: impl FnOnce(&mut DocState) -> R) -> R {
        let state = self.state.upgrade().unwrap();
        let mut guard = state.lock().unwrap();
        f(&mut guard)
    }

    fn with_txn<R>(
        &self,
        f: impl FnOnce(&mut Transaction) -> Result<R, LoroError>,
    ) -> Result<R, LoroError> {
        with_txn(&self.txn, f)
    }

    fn get_parent(&self) -> Option<Handler> {
        let parent_idx = self.arena.get_parent(self.container_idx)?;
        let parent_id = self.arena.get_container_id(parent_idx).unwrap();
        {
            let arena = self.arena.clone();
            let txn = self.txn.clone();
            let state = self.state.clone();
            let kind = parent_id.container_type();
            let handler = BasicHandler {
                container_idx: parent_idx,
                id: parent_id,
                txn,
                arena,
                state,
            };

            Some(match kind {
                ContainerType::Map => Handler::Map(MapHandler {
                    inner: handler.into(),
                }),
                ContainerType::List => Handler::List(ListHandler {
                    inner: handler.into(),
                }),
                ContainerType::Tree => Handler::Tree(TreeHandler {
                    inner: handler.into(),
                }),
                ContainerType::Text => Handler::Text(TextHandler {
                    inner: handler.into(),
                }),
<<<<<<< HEAD
                ContainerType::Unknown(_) => unreachable!(),
=======
                ContainerType::MovableList => Handler::MovableList(MovableListHandler {
                    inner: handler.into(),
                }),
>>>>>>> 93726186
            })
        }
    }

    pub fn get_value(&self) -> LoroValue {
        self.state
            .upgrade()
            .unwrap()
            .lock()
            .unwrap()
            .get_value_by_idx(self.container_idx)
    }

    pub fn get_deep_value(&self) -> LoroValue {
        self.state
            .upgrade()
            .unwrap()
            .lock()
            .unwrap()
            .get_container_deep_value(self.container_idx)
    }

    fn with_state<R>(&self, f: impl FnOnce(&mut State) -> R) -> R {
        let state = self.state.upgrade().unwrap();
        let mut guard = state.lock().unwrap();
        guard.with_state_mut(self.container_idx, f)
    }

    pub fn parent(&self) -> Option<Handler> {
        self.get_parent()
    }
}

/// Flatten attributes that allow overlap
#[derive(Clone)]
pub struct TextHandler {
    inner: MaybeDetached<RichtextState>,
}

impl HandlerTrait for TextHandler {
    fn to_handler(&self) -> Handler {
        Handler::Text(self.clone())
    }

    fn attach(
        &self,
        txn: &mut Transaction,
        parent: &BasicHandler,
        self_id: ContainerID,
    ) -> LoroResult<Self> {
        match &self.inner {
            MaybeDetached::Detached(t) => {
                let mut t = t.try_lock().unwrap();
                let inner = create_handler(parent, self_id);
                let text = inner.into_text().unwrap();
                let mut delta: Vec<TextDelta> = Vec::new();
                for span in t.value.iter() {
                    delta.push(TextDelta::Insert {
                        insert: span.text.to_string(),
                        attributes: span.attributes.to_option_map(),
                    });
                }

                text.apply_delta_with_txn(txn, &delta)?;
                t.attached = text.attached_handler().cloned();
                Ok(text)
            }
            MaybeDetached::Attached(a) => {
                let new_inner = create_handler(a, self_id);
                let ans = new_inner.into_text().unwrap();

                let delta = self.get_delta();
                ans.apply_delta_with_txn(txn, &delta).unwrap();
                Ok(ans)
            }
        }
    }

    fn attached_handler(&self) -> Option<&BasicHandler> {
        self.inner.attached_handler()
    }

    fn get_value(&self) -> LoroValue {
        match &self.inner {
            MaybeDetached::Detached(t) => {
                let t = t.try_lock().unwrap();
                LoroValue::String(Arc::new(t.value.to_string()))
            }
            MaybeDetached::Attached(a) => {
                a.with_state(|state| state.as_richtext_state_mut().unwrap().get_value())
            }
        }
    }

    fn get_deep_value(&self) -> LoroValue {
        self.get_value()
    }

    fn is_attached(&self) -> bool {
        matches!(&self.inner, MaybeDetached::Attached(..))
    }

    fn kind(&self) -> ContainerType {
        ContainerType::Text
    }

    fn get_attached(&self) -> Option<Self> {
        match &self.inner {
            MaybeDetached::Detached(d) => d.lock().unwrap().attached.clone().map(|x| Self {
                inner: MaybeDetached::Attached(x),
            }),
            MaybeDetached::Attached(_a) => Some(self.clone()),
        }
    }

    fn from_handler(h: Handler) -> Option<Self> {
        match h {
            Handler::Text(x) => Some(x),
            _ => None,
        }
    }
}

impl std::fmt::Debug for TextHandler {
    fn fmt(&self, f: &mut std::fmt::Formatter<'_>) -> std::fmt::Result {
        match &self.inner {
            MaybeDetached::Detached(_) => {
                write!(f, "TextHandler(Unattached)")
            }
            MaybeDetached::Attached(a) => {
                write!(f, "TextHandler({:?})", &a.id)
            }
        }
    }
}

#[derive(Debug, Clone, EnumAsInner, Deserialize, Serialize, PartialEq)]
#[serde(untagged)]
pub enum TextDelta {
    Retain {
        retain: usize,
        attributes: Option<FxHashMap<String, LoroValue>>,
    },
    Insert {
        insert: String,
        attributes: Option<FxHashMap<String, LoroValue>>,
    },
    Delete {
        delete: usize,
    },
}

impl TextDelta {
    pub fn from_text_diff<'a>(diff: impl Iterator<Item = &'a TextDiffItem>) -> Vec<TextDelta> {
        let mut ans = Vec::with_capacity(diff.size_hint().0);
        for iter in diff {
            match iter {
                loro_delta::DeltaItem::Retain { len, attr } => {
                    ans.push(TextDelta::Retain {
                        retain: *len,
                        attributes: attr.to_option_map(),
                    });
                }
                loro_delta::DeltaItem::Replace {
                    value,
                    attr,
                    delete,
                } => {
                    if value.rle_len() > 0 {
                        ans.push(TextDelta::Insert {
                            insert: value.to_string(),
                            attributes: attr.to_option_map(),
                        });
                    }
                    if *delete > 0 {
                        ans.push(TextDelta::Delete { delete: *delete });
                    }
                }
            }
        }

        ans
    }
}

impl From<&DeltaItem<StringSlice, StyleMeta>> for TextDelta {
    fn from(value: &DeltaItem<StringSlice, StyleMeta>) -> Self {
        match value {
            crate::delta::DeltaItem::Retain { retain, attributes } => TextDelta::Retain {
                retain: *retain,
                attributes: attributes.to_option_map(),
            },
            crate::delta::DeltaItem::Insert { insert, attributes } => TextDelta::Insert {
                insert: insert.to_string(),
                attributes: attributes.to_option_map(),
            },
            crate::delta::DeltaItem::Delete {
                delete,
                attributes: _,
            } => TextDelta::Delete { delete: *delete },
        }
    }
}

#[derive(Clone)]
pub struct MapHandler {
    inner: MaybeDetached<FxHashMap<String, ValueOrHandler>>,
}

impl HandlerTrait for MapHandler {
    fn is_attached(&self) -> bool {
        matches!(&self.inner, MaybeDetached::Attached(..))
    }

    fn attached_handler(&self) -> Option<&BasicHandler> {
        match &self.inner {
            MaybeDetached::Detached(_) => None,
            MaybeDetached::Attached(a) => Some(a),
        }
    }

    fn get_value(&self) -> LoroValue {
        match &self.inner {
            MaybeDetached::Detached(m) => {
                let m = m.try_lock().unwrap();
                let mut map = FxHashMap::default();
                for (k, v) in m.value.iter() {
                    map.insert(k.to_string(), v.to_value());
                }
                LoroValue::Map(Arc::new(map))
            }
            MaybeDetached::Attached(a) => a.get_value(),
        }
    }

    fn get_deep_value(&self) -> LoroValue {
        match &self.inner {
            MaybeDetached::Detached(m) => {
                let m = m.try_lock().unwrap();
                let mut map = FxHashMap::default();
                for (k, v) in m.value.iter() {
                    map.insert(k.to_string(), v.to_deep_value());
                }
                LoroValue::Map(Arc::new(map))
            }
            MaybeDetached::Attached(a) => a.get_deep_value(),
        }
    }

    fn kind(&self) -> ContainerType {
        ContainerType::Map
    }

    fn to_handler(&self) -> Handler {
        Handler::Map(self.clone())
    }

    fn attach(
        &self,
        txn: &mut Transaction,
        parent: &BasicHandler,
        self_id: ContainerID,
    ) -> LoroResult<Self> {
        match &self.inner {
            MaybeDetached::Detached(m) => {
                let mut m = m.try_lock().unwrap();
                let inner = create_handler(parent, self_id);
                let map = inner.into_map().unwrap();
                for (k, v) in m.value.iter() {
                    match v {
                        ValueOrHandler::Value(v) => {
                            map.insert_with_txn(txn, k, v.clone())?;
                        }
                        ValueOrHandler::Handler(h) => {
                            map.insert_container_with_txn(txn, k, h.clone())?;
                        }
                    }
                }
                m.attached = map.attached_handler().cloned();
                Ok(map)
            }
            MaybeDetached::Attached(a) => {
                let new_inner = create_handler(a, self_id);
                let ans = new_inner.into_map().unwrap();

                for (k, v) in self.get_value().into_map().unwrap().iter() {
                    if let LoroValue::Container(id) = v {
                        ans.insert_container_with_txn(txn, k, create_handler(a, id.clone()))
                            .unwrap();
                    } else {
                        ans.insert_with_txn(txn, k, v.clone()).unwrap();
                    }
                }

                Ok(ans)
            }
        }
    }

    fn get_attached(&self) -> Option<Self> {
        match &self.inner {
            MaybeDetached::Detached(d) => d.lock().unwrap().attached.clone().map(|x| Self {
                inner: MaybeDetached::Attached(x),
            }),
            MaybeDetached::Attached(_a) => Some(self.clone()),
        }
    }

    fn from_handler(h: Handler) -> Option<Self> {
        match h {
            Handler::Map(x) => Some(x),
            _ => None,
        }
    }
}

impl std::fmt::Debug for MapHandler {
    fn fmt(&self, f: &mut std::fmt::Formatter<'_>) -> std::fmt::Result {
        match &self.inner {
            MaybeDetached::Detached(_) => write!(f, "MapHandler Dettached"),
            MaybeDetached::Attached(a) => write!(f, "MapHandler {}", a.id),
        }
    }
}

#[derive(Clone)]
pub struct ListHandler {
    inner: MaybeDetached<Vec<ValueOrHandler>>,
}

#[derive(Clone)]
pub struct MovableListHandler {
    inner: MaybeDetached<Vec<ValueOrHandler>>,
}

impl HandlerTrait for MovableListHandler {
    fn is_attached(&self) -> bool {
        matches!(&self.inner, MaybeDetached::Attached(..))
    }

    fn attached_handler(&self) -> Option<&BasicHandler> {
        match &self.inner {
            MaybeDetached::Detached(_) => None,
            MaybeDetached::Attached(a) => Some(a),
        }
    }

    fn get_value(&self) -> LoroValue {
        match &self.inner {
            MaybeDetached::Detached(a) => {
                let a = a.try_lock().unwrap();
                LoroValue::List(Arc::new(a.value.iter().map(|v| v.to_value()).collect()))
            }
            MaybeDetached::Attached(a) => a.get_value(),
        }
    }

    fn get_deep_value(&self) -> LoroValue {
        match &self.inner {
            MaybeDetached::Detached(a) => {
                let a = a.try_lock().unwrap();
                LoroValue::List(Arc::new(
                    a.value.iter().map(|v| v.to_deep_value()).collect(),
                ))
            }
            MaybeDetached::Attached(a) => a.get_deep_value(),
        }
    }

    fn kind(&self) -> ContainerType {
        ContainerType::MovableList
    }

    fn to_handler(&self) -> Handler {
        Handler::MovableList(self.clone())
    }

    fn from_handler(h: Handler) -> Option<Self> {
        match h {
            Handler::MovableList(x) => Some(x),
            _ => None,
        }
    }

    fn attach(
        &self,
        txn: &mut Transaction,
        parent: &BasicHandler,
        self_id: ContainerID,
    ) -> LoroResult<Self> {
        match &self.inner {
            MaybeDetached::Detached(l) => {
                let mut l = l.try_lock().unwrap();
                let inner = create_handler(parent, self_id);
                let list = inner.into_movable_list().unwrap();
                for (index, v) in l.value.iter().enumerate() {
                    match v {
                        ValueOrHandler::Value(v) => {
                            list.insert_with_txn(txn, index, v.clone())?;
                        }
                        ValueOrHandler::Handler(h) => {
                            list.insert_container_with_txn(txn, index, h.clone())?;
                        }
                    }
                }
                l.attached = list.attached_handler().cloned();
                Ok(list)
            }
            MaybeDetached::Attached(a) => {
                let new_inner = create_handler(a, self_id);
                let ans = new_inner.into_movable_list().unwrap();

                for (i, v) in self.get_value().into_list().unwrap().iter().enumerate() {
                    if let LoroValue::Container(id) = v {
                        ans.insert_container_with_txn(txn, i, create_handler(a, id.clone()))
                            .unwrap();
                    } else {
                        ans.insert_with_txn(txn, i, v.clone()).unwrap();
                    }
                }

                Ok(ans)
            }
        }
    }

    fn get_attached(&self) -> Option<Self> {
        match &self.inner {
            MaybeDetached::Detached(d) => d.lock().unwrap().attached.clone().map(|x| Self {
                inner: MaybeDetached::Attached(x),
            }),
            MaybeDetached::Attached(_a) => Some(self.clone()),
        }
    }
}

impl std::fmt::Debug for MovableListHandler {
    fn fmt(&self, f: &mut std::fmt::Formatter<'_>) -> std::fmt::Result {
        write!(f, "MovableListHandler {}", self.id())
    }
}

impl std::fmt::Debug for ListHandler {
    fn fmt(&self, f: &mut std::fmt::Formatter<'_>) -> std::fmt::Result {
        match &self.inner {
            MaybeDetached::Detached(_) => write!(f, "ListHandler Dettached"),
            MaybeDetached::Attached(a) => write!(f, "ListHandler {}", a.id),
        }
    }
}

impl HandlerTrait for ListHandler {
    fn is_attached(&self) -> bool {
        self.inner.is_attached()
    }

    fn attached_handler(&self) -> Option<&BasicHandler> {
        self.inner.attached_handler()
    }

    fn get_value(&self) -> LoroValue {
        match &self.inner {
            MaybeDetached::Detached(a) => {
                let a = a.try_lock().unwrap();
                LoroValue::List(Arc::new(a.value.iter().map(|v| v.to_value()).collect()))
            }
            MaybeDetached::Attached(a) => a.get_value(),
        }
    }

    fn get_deep_value(&self) -> LoroValue {
        match &self.inner {
            MaybeDetached::Detached(a) => {
                let a = a.try_lock().unwrap();
                LoroValue::List(Arc::new(
                    a.value.iter().map(|v| v.to_deep_value()).collect(),
                ))
            }
            MaybeDetached::Attached(a) => a.get_deep_value(),
        }
    }

    fn kind(&self) -> ContainerType {
        ContainerType::List
    }

    fn to_handler(&self) -> Handler {
        Handler::List(self.clone())
    }

    fn attach(
        &self,
        txn: &mut Transaction,
        parent: &BasicHandler,
        self_id: ContainerID,
    ) -> LoroResult<Self> {
        match &self.inner {
            MaybeDetached::Detached(l) => {
                let mut l = l.try_lock().unwrap();
                let inner = create_handler(parent, self_id);
                let list = inner.into_list().unwrap();
                for (index, v) in l.value.iter().enumerate() {
                    match v {
                        ValueOrHandler::Value(v) => {
                            list.insert_with_txn(txn, index, v.clone())?;
                        }
                        ValueOrHandler::Handler(h) => {
                            list.insert_container_with_txn(txn, index, h.clone())?;
                        }
                    }
                }
                l.attached = list.attached_handler().cloned();
                Ok(list)
            }
            MaybeDetached::Attached(a) => {
                let new_inner = create_handler(a, self_id);
                let ans = new_inner.into_list().unwrap();

                for (i, v) in self.get_value().into_list().unwrap().iter().enumerate() {
                    if let LoroValue::Container(id) = v {
                        ans.insert_container_with_txn(txn, i, create_handler(a, id.clone()))
                            .unwrap();
                    } else {
                        ans.insert_with_txn(txn, i, v.clone()).unwrap();
                    }
                }

                Ok(ans)
            }
        }
    }

    fn get_attached(&self) -> Option<Self> {
        match &self.inner {
            MaybeDetached::Detached(d) => d.lock().unwrap().attached.clone().map(|x| Self {
                inner: MaybeDetached::Attached(x),
            }),
            MaybeDetached::Attached(_a) => Some(self.clone()),
        }
    }

    fn from_handler(h: Handler) -> Option<Self> {
        match h {
            Handler::List(x) => Some(x),
            _ => None,
        }
    }
}

///
#[derive(Clone)]
pub struct TreeHandler {
    inner: MaybeDetached<TreeInner>,
}

#[derive(Clone)]
struct TreeInner {
    next_counter: Counter,
    map: FxHashMap<TreeID, MapHandler>,
    parent_links: FxHashMap<TreeID, Option<TreeID>>,
}

impl TreeInner {
    fn new() -> Self {
        TreeInner {
            next_counter: 0,
            map: FxHashMap::default(),
            parent_links: FxHashMap::default(),
        }
    }

    fn create(&mut self, parent: Option<TreeID>) -> TreeID {
        let id = TreeID::new(PeerID::MAX, self.next_counter);
        self.next_counter += 1;
        self.map.insert(
            id,
            Handler::new_unattached(ContainerType::Map)
                .into_map()
                .unwrap(),
        );
        self.parent_links.insert(id, parent);
        id
    }

    fn delete(&mut self, id: TreeID) {
        self.map.remove(&id);
        self.parent_links.remove(&id);
    }

    fn get_parent(&self, id: TreeID) -> Option<Option<TreeID>> {
        self.parent_links.get(&id).cloned()
    }

    fn mov(&mut self, target: TreeID, new_parent: Option<TreeID>) {
        let old = self.parent_links.insert(target, new_parent);
        assert!(old.is_some());
    }

    fn get_children(&self, id: TreeID) -> Option<Vec<TreeID>> {
        let mut children = Vec::new();
        for (c, p) in &self.parent_links {
            if p.as_ref() == Some(&id) {
                children.push(*c);
            }
        }
        Some(children)
    }
}

impl HandlerTrait for TreeHandler {
    fn to_handler(&self) -> Handler {
        Handler::Tree(self.clone())
    }

    fn attach(
        &self,
        txn: &mut Transaction,
        parent: &BasicHandler,
        self_id: ContainerID,
    ) -> LoroResult<Self> {
        match &self.inner {
            MaybeDetached::Detached(t) => {
                let mut t = t.try_lock().unwrap();
                let inner = create_handler(parent, self_id);
                let tree = inner.into_tree().unwrap();
                if t.value.map.is_empty() {
                    t.attached = tree.attached_handler().cloned();
                    Ok(tree)
                } else {
                    unimplemented!("attach detached tree");
                }
            }
            MaybeDetached::Attached(a) => {
                let new_inner = create_handler(a, self_id);
                let ans = new_inner.into_tree().unwrap();
                let mut mapping = FxHashMap::default();
                for (t, p) in self
                    .nodes()
                    .into_iter()
                    .map(|t| (t, self.get_node_parent(t).unwrap()))
                {
                    if let Some(p) = p {
                        if !ans.contains(p) {
                            let new_p = ans.create_with_txn(txn, None)?;
                            mapping.insert(p, new_p);
                            let new_t = ans.create_with_txn(txn, new_p)?;
                            mapping.insert(t, new_t);
                        }
                    } else {
                        let new_t = ans.create_with_txn(txn, None)?;
                        mapping.insert(t, new_t);
                    }
                }

                Ok(ans)
            }
        }
    }

    fn is_attached(&self) -> bool {
        self.inner.is_attached()
    }

    fn attached_handler(&self) -> Option<&BasicHandler> {
        self.inner.attached_handler()
    }

    fn get_value(&self) -> LoroValue {
        match &self.inner {
            MaybeDetached::Detached(_) => unimplemented!(),
            MaybeDetached::Attached(a) => a.get_value(),
        }
    }

    fn get_deep_value(&self) -> LoroValue {
        match &self.inner {
            MaybeDetached::Detached(_) => unimplemented!(),
            MaybeDetached::Attached(a) => a.get_deep_value(),
        }
    }

    fn kind(&self) -> ContainerType {
        ContainerType::Tree
    }

    fn get_attached(&self) -> Option<Self> {
        match &self.inner {
            MaybeDetached::Detached(d) => d.lock().unwrap().attached.clone().map(|x| Self {
                inner: MaybeDetached::Attached(x),
            }),
            MaybeDetached::Attached(_a) => Some(self.clone()),
        }
    }

    fn from_handler(h: Handler) -> Option<Self> {
        match h {
            Handler::Tree(x) => Some(x),
            _ => None,
        }
    }
}

impl std::fmt::Debug for TreeHandler {
    fn fmt(&self, f: &mut std::fmt::Formatter<'_>) -> std::fmt::Result {
        match &self.inner {
            MaybeDetached::Detached(_) => write!(f, "TreeHandler Dettached"),
            MaybeDetached::Attached(a) => write!(f, "TreeHandler {}", a.id),
        }
    }
}

#[derive(Clone, EnumAsInner, Debug)]
pub enum Handler {
    Text(TextHandler),
    Map(MapHandler),
    List(ListHandler),
    MovableList(MovableListHandler),
    Tree(TreeHandler),
}

impl HandlerTrait for Handler {
    fn is_attached(&self) -> bool {
        match self {
            Self::Text(x) => x.is_attached(),
            Self::Map(x) => x.is_attached(),
            Self::List(x) => x.is_attached(),
            Self::Tree(x) => x.is_attached(),
            Self::MovableList(x) => x.is_attached(),
        }
    }

    fn attached_handler(&self) -> Option<&BasicHandler> {
        match self {
            Self::Text(x) => x.attached_handler(),
            Self::Map(x) => x.attached_handler(),
            Self::List(x) => x.attached_handler(),
            Self::MovableList(x) => x.attached_handler(),
            Self::Tree(x) => x.attached_handler(),
        }
    }

    fn get_value(&self) -> LoroValue {
        match self {
            Self::Text(x) => x.get_value(),
            Self::Map(x) => x.get_value(),
            Self::List(x) => x.get_value(),
            Self::MovableList(x) => x.get_value(),
            Self::Tree(x) => x.get_value(),
        }
    }

    fn get_deep_value(&self) -> LoroValue {
        match self {
            Self::Text(x) => x.get_deep_value(),
            Self::Map(x) => x.get_deep_value(),
            Self::List(x) => x.get_deep_value(),
            Self::MovableList(x) => x.get_deep_value(),
            Self::Tree(x) => x.get_deep_value(),
        }
    }

    fn kind(&self) -> ContainerType {
        match self {
            Self::Text(x) => x.kind(),
            Self::Map(x) => x.kind(),
            Self::List(x) => x.kind(),
            Self::MovableList(x) => x.kind(),
            Self::Tree(x) => x.kind(),
        }
    }

    fn to_handler(&self) -> Handler {
        match self {
            Self::Text(x) => x.to_handler(),
            Self::Map(x) => x.to_handler(),
            Self::List(x) => x.to_handler(),
            Self::MovableList(x) => x.to_handler(),
            Self::Tree(x) => x.to_handler(),
        }
    }

    fn attach(
        &self,
        txn: &mut Transaction,
        parent: &BasicHandler,
        self_id: ContainerID,
    ) -> LoroResult<Self> {
        match self {
            Self::Text(x) => Ok(Handler::Text(x.attach(txn, parent, self_id)?)),
            Self::Map(x) => Ok(Handler::Map(x.attach(txn, parent, self_id)?)),
            Self::List(x) => Ok(Handler::List(x.attach(txn, parent, self_id)?)),
            Self::MovableList(x) => Ok(Handler::MovableList(x.attach(txn, parent, self_id)?)),
            Self::Tree(x) => Ok(Handler::Tree(x.attach(txn, parent, self_id)?)),
        }
    }

    fn get_attached(&self) -> Option<Self> {
        match self {
            Self::Text(x) => x.get_attached().map(Handler::Text),
            Self::Map(x) => x.get_attached().map(Handler::Map),
            Self::List(x) => x.get_attached().map(Handler::List),
            Self::MovableList(x) => x.get_attached().map(Handler::MovableList),
            Self::Tree(x) => x.get_attached().map(Handler::Tree),
        }
    }

    fn from_handler(h: Handler) -> Option<Self> {
        Some(h)
    }
}

impl Handler {
    pub(crate) fn new_attached(
        id: ContainerID,
        arena: SharedArena,
        txn: Weak<Mutex<Option<Transaction>>>,
        state: Weak<Mutex<DocState>>,
    ) -> Self {
        let kind = id.container_type();
        let handler = BasicHandler {
            container_idx: arena.register_container(&id),
            id,
            txn,
            arena,
            state,
        };

        match kind {
            ContainerType::Map => Self::Map(MapHandler {
                inner: handler.into(),
            }),
            ContainerType::List => Self::List(ListHandler {
                inner: handler.into(),
            }),
            ContainerType::Tree => Self::Tree(TreeHandler {
                inner: handler.into(),
            }),
            ContainerType::Text => Self::Text(TextHandler {
                inner: handler.into(),
            }),
<<<<<<< HEAD
            ContainerType::Unknown(_) => unreachable!(),
=======
            ContainerType::MovableList => Self::MovableList(MovableListHandler {
                inner: handler.into(),
            }),
>>>>>>> 93726186
        }
    }

    pub(crate) fn new_unattached(kind: ContainerType) -> Self {
        match kind {
            ContainerType::Text => Self::Text(TextHandler::new_detached()),
            ContainerType::Map => Self::Map(MapHandler::new_detached()),
            ContainerType::List => Self::List(ListHandler::new_detached()),
            ContainerType::Tree => Self::Tree(TreeHandler::new_detached()),
<<<<<<< HEAD
            ContainerType::Unknown(_) => unreachable!(),
=======
            ContainerType::MovableList => Self::MovableList(MovableListHandler::new_detached()),
>>>>>>> 93726186
        }
    }

    pub fn id(&self) -> ContainerID {
        match self {
            Self::Map(x) => x.id(),
            Self::List(x) => x.id(),
            Self::Text(x) => x.id(),
            Self::Tree(x) => x.id(),
            Self::MovableList(x) => x.id(),
        }
    }

    pub(crate) fn container_idx(&self) -> ContainerIdx {
        match self {
            Self::Map(x) => x.idx(),
            Self::List(x) => x.idx(),
            Self::Text(x) => x.idx(),
            Self::Tree(x) => x.idx(),
            Self::MovableList(x) => x.idx(),
        }
    }

    pub fn c_type(&self) -> ContainerType {
        match self {
            Self::Map(_) => ContainerType::Map,
            Self::List(_) => ContainerType::List,
            Self::Text(_) => ContainerType::Text,
            Self::Tree(_) => ContainerType::Tree,
            Self::MovableList(_) => ContainerType::MovableList,
        }
    }

    fn get_deep_value(&self) -> LoroValue {
        match self {
            Self::Map(x) => x.get_deep_value(),
            Self::List(x) => x.get_deep_value(),
            Self::MovableList(x) => x.get_deep_value(),
            Self::Text(x) => x.get_deep_value(),
            Self::Tree(x) => x.get_deep_value(),
        }
    }
}

#[derive(Clone, EnumAsInner, Debug)]
pub enum ValueOrHandler {
    Value(LoroValue),
    Handler(Handler),
}

impl ValueOrHandler {
    pub(crate) fn from_value(
        value: LoroValue,
        arena: &SharedArena,
        txn: &Weak<Mutex<Option<Transaction>>>,
        state: &Weak<Mutex<DocState>>,
    ) -> Self {
        if let LoroValue::Container(c) = value {
            ValueOrHandler::Handler(Handler::new_attached(
                c,
                arena.clone(),
                txn.clone(),
                state.clone(),
            ))
        } else {
            ValueOrHandler::Value(value)
        }
    }

    pub(crate) fn to_value(&self) -> LoroValue {
        match self {
            Self::Value(v) => v.clone(),
            Self::Handler(h) => LoroValue::Container(h.id().clone()),
        }
    }

    pub(crate) fn to_deep_value(&self) -> LoroValue {
        match self {
            Self::Value(v) => v.clone(),
            Self::Handler(h) => h.get_deep_value(),
        }
    }
}

impl From<LoroValue> for ValueOrHandler {
    fn from(value: LoroValue) -> Self {
        ValueOrHandler::Value(value)
    }
}

impl TextHandler {
    /// Create a new container that is detached from the document.
    ///
    /// The edits on a detached container will not be persisted.
    /// To attach the container to the document, please insert it into an attached container.
    pub fn new_detached() -> Self {
        Self {
            inner: MaybeDetached::new_detached(RichtextState::default()),
        }
    }

    pub fn get_richtext_value(&self) -> LoroValue {
        match &self.inner {
            MaybeDetached::Detached(t) => {
                let t = t.try_lock().unwrap();
                t.value.get_richtext_value()
            }
            MaybeDetached::Attached(a) => {
                a.with_state(|state| state.as_richtext_state_mut().unwrap().get_richtext_value())
            }
        }
    }

    pub fn is_empty(&self) -> bool {
        match &self.inner {
            MaybeDetached::Detached(t) => t.try_lock().unwrap().value.is_empty(),
            MaybeDetached::Attached(a) => {
                a.with_state(|state| state.as_richtext_state_mut().unwrap().is_empty())
            }
        }
    }

    pub fn len_utf8(&self) -> usize {
        match &self.inner {
            MaybeDetached::Detached(t) => {
                let t = t.try_lock().unwrap();
                t.value.len_utf8()
            }
            MaybeDetached::Attached(a) => {
                a.with_state(|state| state.as_richtext_state_mut().unwrap().len_utf8())
            }
        }
    }

    pub fn len_utf16(&self) -> usize {
        match &self.inner {
            MaybeDetached::Detached(t) => {
                let t = t.try_lock().unwrap();
                t.value.len_utf16()
            }
            MaybeDetached::Attached(a) => {
                a.with_state(|state| state.as_richtext_state_mut().unwrap().len_utf16())
            }
        }
    }

    pub fn len_unicode(&self) -> usize {
        match &self.inner {
            MaybeDetached::Detached(t) => {
                let t = t.try_lock().unwrap();
                t.value.len_unicode()
            }
            MaybeDetached::Attached(a) => {
                a.with_state(|state| state.as_richtext_state_mut().unwrap().len_unicode())
            }
        }
    }

    /// if `wasm` feature is enabled, it is a UTF-16 length
    /// otherwise, it is a Unicode length
    pub fn len_event(&self) -> usize {
        if cfg!(feature = "wasm") {
            self.len_utf16()
        } else {
            self.len_unicode()
        }
    }

    pub fn diagnose(&self) {
        match &self.inner {
            MaybeDetached::Detached(t) => {
                let t = t.try_lock().unwrap();
                t.value.diagnose();
            }
            MaybeDetached::Attached(a) => {
                a.with_state(|state| state.as_richtext_state_mut().unwrap().diagnose());
            }
        }
    }

    /// `pos` is a Event Index:
    ///
    /// - if feature="wasm", pos is a UTF-16 index
    /// - if feature!="wasm", pos is a Unicode index
    ///
    /// This method requires auto_commit to be enabled.
    pub fn insert(&self, pos: usize, s: &str) -> LoroResult<()> {
        match &self.inner {
            MaybeDetached::Detached(t) => {
                let mut t = t.try_lock().unwrap();
                let index = t
                    .value
                    .get_entity_index_for_text_insert(pos, PosType::Event);
                t.value.insert_at_entity_index(
                    index,
                    BytesSlice::from_bytes(s.as_bytes()),
                    IdFull::NONE_ID,
                );
                Ok(())
            }
            MaybeDetached::Attached(a) => a.with_txn(|txn| self.insert_with_txn(txn, pos, s)),
        }
    }

    /// `pos` is a Event Index:
    ///
    /// - if feature="wasm", pos is a UTF-16 index
    /// - if feature!="wasm", pos is a Unicode index
    pub fn insert_with_txn(&self, txn: &mut Transaction, pos: usize, s: &str) -> LoroResult<()> {
        self.insert_with_txn_and_attr(txn, pos, s, None)?;
        Ok(())
    }

    /// If attr is specified, it will be used as the attribute of the inserted text.
    /// It will override the existing attribute of the text.
    fn insert_with_txn_and_attr(
        &self,
        txn: &mut Transaction,
        pos: usize,
        s: &str,
        attr: Option<&FxHashMap<String, LoroValue>>,
    ) -> Result<Vec<(InternalString, LoroValue)>, LoroError> {
        if s.is_empty() {
            return Ok(Vec::new());
        }

        if pos > self.len_event() {
            return Err(LoroError::OutOfBound {
                pos,
                len: self.len_event(),
            });
        }

        let inner = self.inner.try_attached_state()?;
        let (entity_index, styles) = inner.with_state(|state| {
            let richtext_state = state.as_richtext_state_mut().unwrap();
            let pos = richtext_state.get_entity_index_for_text_insert(pos);
            let styles = richtext_state.get_styles_at_entity_index(pos);
            (pos, styles)
        });

        let mut override_styles = Vec::new();
        if let Some(attr) = attr {
            // current styles
            let map: FxHashMap<_, _> = styles.iter().map(|x| (x.0.clone(), x.1.data)).collect();
            for (key, style) in map.iter() {
                match attr.get(key.deref()) {
                    Some(v) if v == style => {}
                    new_style_value => {
                        // need to override
                        let new_style_value = new_style_value.cloned().unwrap_or(LoroValue::Null);
                        override_styles.push((key.clone(), new_style_value));
                    }
                }
            }

            for (key, style) in attr.iter() {
                let key = key.as_str().into();
                if !map.contains_key(&key) {
                    override_styles.push((key, style.clone()));
                }
            }
        }

        let unicode_len = s.chars().count();
        let event_len = if cfg!(feature = "wasm") {
            count_utf16_len(s.as_bytes())
        } else {
            unicode_len
        };

        txn.apply_local_op(
            inner.container_idx,
            crate::op::RawOpContent::List(crate::container::list::list_op::ListOp::Insert {
                slice: ListSlice::RawStr {
                    str: Cow::Borrowed(s),
                    unicode_len,
                },
                pos: entity_index,
            }),
            EventHint::InsertText {
                pos: pos as u32,
                styles,
                unicode_len: unicode_len as u32,
                event_len: event_len as u32,
            },
            &inner.state,
        )?;

        Ok(override_styles)
    }

    /// `pos` is a Event Index:
    ///
    /// - if feature="wasm", pos is a UTF-16 index
    /// - if feature!="wasm", pos is a Unicode index
    ///
    /// This method requires auto_commit to be enabled.
    pub fn delete(&self, pos: usize, len: usize) -> LoroResult<()> {
        match &self.inner {
            MaybeDetached::Detached(t) => {
                let mut t = t.try_lock().unwrap();
                let ranges = t.value.get_text_entity_ranges(pos, len, PosType::Event);
                for range in ranges.iter().rev() {
                    t.value
                        .drain_by_entity_index(range.entity_start, range.entity_len(), None);
                }
                Ok(())
            }
            MaybeDetached::Attached(a) => a.with_txn(|txn| self.delete_with_txn(txn, pos, len)),
        }
    }

    /// `pos` is a Event Index:
    ///
    /// - if feature="wasm", pos is a UTF-16 index
    /// - if feature!="wasm", pos is a Unicode index
    pub fn delete_with_txn(&self, txn: &mut Transaction, pos: usize, len: usize) -> LoroResult<()> {
        if len == 0 {
            return Ok(());
        }

        if pos + len > self.len_event() {
            return Err(LoroError::OutOfBound {
                pos: pos + len,
                len: self.len_event(),
            });
        }

        let inner = self.inner.try_attached_state()?;
        let s = tracing::span!(tracing::Level::INFO, "delete pos={} len={}", pos, len);
        let _e = s.enter();
        let ranges = inner.with_state(|state| {
            let richtext_state = state.as_richtext_state_mut().unwrap();
            richtext_state.get_text_entity_ranges_in_event_index_range(pos, len)
        });

        debug_assert_eq!(ranges.iter().map(|x| x.event_len).sum::<usize>(), len);
        let mut event_end = (pos + len) as isize;
        for range in ranges.iter().rev() {
            let event_start = event_end - range.event_len as isize;
            txn.apply_local_op(
                inner.container_idx,
                crate::op::RawOpContent::List(ListOp::Delete(DeleteSpanWithId::new(
                    range.id_start,
                    range.entity_start as isize,
                    range.entity_len() as isize,
                ))),
                EventHint::DeleteText {
                    span: DeleteSpan {
                        pos: event_start,
                        signed_len: range.event_len as isize,
                    },
                    unicode_len: range.entity_len(),
                },
                &inner.state,
            )?;
            event_end = event_start;
        }

        Ok(())
    }

    /// `start` and `end` are [Event Index]s:
    ///
    /// - if feature="wasm", pos is a UTF-16 index
    /// - if feature!="wasm", pos is a Unicode index
    ///
    /// This method requires auto_commit to be enabled.
    pub fn mark(
        &self,
        start: usize,
        end: usize,
        key: impl Into<InternalString>,
        value: LoroValue,
    ) -> LoroResult<()> {
        match &self.inner {
            MaybeDetached::Detached(t) => {
                self.mark_for_detached(&mut t.lock().unwrap().value, key, &value, start, end, false)
            }
            MaybeDetached::Attached(a) => {
                a.with_txn(|txn| self.mark_with_txn(txn, start, end, key, value, false))
            }
        }
    }

    fn mark_for_detached(
        &self,
        state: &mut RichtextState,
        key: impl Into<InternalString>,
        value: &LoroValue,
        start: usize,
        end: usize,
        is_delete: bool,
    ) -> Result<(), LoroError> {
        let key: InternalString = key.into();
        let len = self.len_event();
        if start >= end {
            return Err(loro_common::LoroError::ArgErr(
                "Start must be less than end".to_string().into_boxed_str(),
            ));
        }
        if end > len {
            return Err(LoroError::OutOfBound { pos: end, len });
        }
        let (entity_range, styles) =
            state.get_entity_range_and_text_styles_at_range(start..end, PosType::Event);
        if let Some(styles) = styles {
            if styles.has_key_value(&key, value) {
                // already has the same style, skip
                return Ok(());
            }
        }

        let style_op = Arc::new(StyleOp {
            lamport: 0,
            peer: 0,
            cnt: 0,
            key,
            value: value.clone(),
            // TODO: describe this behavior in the document
            info: if is_delete {
                TextStyleInfoFlag::BOLD.to_delete()
            } else {
                TextStyleInfoFlag::BOLD
            },
        });
        state.mark_with_entity_index(entity_range, style_op);
        Ok(())
    }

    /// `start` and `end` are [Event Index]s:
    ///
    /// - if feature="wasm", pos is a UTF-16 index
    /// - if feature!="wasm", pos is a Unicode index
    ///
    /// This method requires auto_commit to be enabled.
    pub fn unmark(
        &self,
        start: usize,
        end: usize,
        key: impl Into<InternalString>,
    ) -> LoroResult<()> {
        match &self.inner {
            MaybeDetached::Detached(t) => self.mark_for_detached(
                &mut t.lock().unwrap().value,
                key,
                &LoroValue::Null,
                start,
                end,
                true,
            ),
            MaybeDetached::Attached(a) => {
                a.with_txn(|txn| self.mark_with_txn(txn, start, end, key, LoroValue::Null, true))
            }
        }
    }

    /// `start` and `end` are [Event Index]s:
    ///
    /// - if feature="wasm", pos is a UTF-16 index
    /// - if feature!="wasm", pos is a Unicode index
    pub fn mark_with_txn(
        &self,
        txn: &mut Transaction,
        start: usize,
        end: usize,
        key: impl Into<InternalString>,
        value: LoroValue,
        is_delete: bool,
    ) -> LoroResult<()> {
        if start >= end {
            return Err(loro_common::LoroError::ArgErr(
                "Start must be less than end".to_string().into_boxed_str(),
            ));
        }

        let len = self.len_event();
        if end > len {
            return Err(LoroError::OutOfBound { pos: end, len });
        }

        let inner = self.inner.try_attached_state()?;
        let key: InternalString = key.into();

        let mutex = &inner.state.upgrade().unwrap();
        let mut doc_state = mutex.lock().unwrap();
        let (entity_range, skip) = doc_state.with_state_mut(inner.container_idx, |state| {
            let (entity_range, styles) = state
                .as_richtext_state_mut()
                .unwrap()
                .get_entity_range_and_styles_at_range(start..end, PosType::Event);

            let skip = match styles {
                Some(styles) if styles.has_key_value(&key, &value) => {
                    // already has the same style, skip
                    true
                }
                _ => false,
            };
            (entity_range, skip)
        });

        if skip {
            return Ok(());
        }

        let entity_start = entity_range.start;
        let entity_end = entity_range.end;
        let style_config = doc_state.config.text_style_config.try_read().unwrap();
        let flag = if is_delete {
            style_config
                .get_style_flag_for_unmark(&key)
                .ok_or_else(|| LoroError::StyleConfigMissing(key.clone()))?
        } else {
            style_config
                .get_style_flag(&key)
                .ok_or_else(|| LoroError::StyleConfigMissing(key.clone()))?
        };

        drop(style_config);
        drop(doc_state);
        txn.apply_local_op(
            inner.container_idx,
            crate::op::RawOpContent::List(ListOp::StyleStart {
                start: entity_start as u32,
                end: entity_end as u32,
                key: key.clone(),
                value: value.clone(),
                info: flag,
            }),
            EventHint::Mark {
                start: start as u32,
                end: end as u32,
                style: crate::container::richtext::Style { key, data: value },
            },
            &inner.state,
        )?;

        txn.apply_local_op(
            inner.container_idx,
            crate::op::RawOpContent::List(ListOp::StyleEnd),
            EventHint::MarkEnd,
            &inner.state,
        )?;

        Ok(())
    }

    pub fn check(&self) {
        match &self.inner {
            MaybeDetached::Detached(t) => {
                let t = t.try_lock().unwrap();
                t.value.check_consistency_between_content_and_style_ranges();
            }
            MaybeDetached::Attached(a) => a.with_state(|state| {
                state
                    .as_richtext_state_mut()
                    .unwrap()
                    .check_consistency_between_content_and_style_ranges();
            }),
        }
    }

    pub fn apply_delta(&self, delta: &[TextDelta]) -> LoroResult<()> {
        match &self.inner {
            MaybeDetached::Detached(t) => {
                let _t = t.try_lock().unwrap();
                // TODO: implement
                Err(LoroError::NotImplemented(
                    "`apply_delta` on a detached text container",
                ))
            }
            MaybeDetached::Attached(a) => a.with_txn(|txn| self.apply_delta_with_txn(txn, delta)),
        }
    }

    pub fn apply_delta_with_txn(
        &self,
        txn: &mut Transaction,
        delta: &[TextDelta],
    ) -> LoroResult<()> {
        let mut index = 0;
        let mut marks = Vec::new();
        for d in delta {
            match d {
                TextDelta::Insert { insert, attributes } => {
                    let end = index + event_len(insert.as_str());
                    let override_styles = self.insert_with_txn_and_attr(
                        txn,
                        index,
                        insert.as_str(),
                        Some(attributes.as_ref().unwrap_or(&Default::default())),
                    )?;

                    for (key, value) in override_styles {
                        marks.push((index, end, key, value));
                    }

                    index = end;
                }
                TextDelta::Delete { delete } => {
                    self.delete_with_txn(txn, index, *delete)?;
                }
                TextDelta::Retain { attributes, retain } => {
                    let end = index + *retain;
                    match attributes {
                        Some(attr) if !attr.is_empty() => {
                            for (key, value) in attr {
                                marks.push((index, end, key.deref().into(), value.clone()));
                            }
                        }
                        _ => {}
                    }
                    index = end;
                }
            }
        }

        let mut len = self.len_event();
        for (start, end, key, value) in marks {
            if start >= len {
                self.insert_with_txn(txn, len, &"\n".repeat(start - len + 1))?;
                len = start;
            }

            self.mark_with_txn(txn, start, end, key.deref(), value, false)?;
        }

        Ok(())
    }

    #[allow(clippy::inherent_to_string)]
    pub fn to_string(&self) -> String {
        match &self.inner {
            MaybeDetached::Detached(t) => t.try_lock().unwrap().value.to_string(),
            MaybeDetached::Attached(a) => {
                a.with_state(|s| s.as_richtext_state_mut().unwrap().to_string_mut())
            }
        }
    }

    /// Get the stable position representation for the target pos
    pub fn get_cursor(&self, event_index: usize, side: Side) -> Option<Cursor> {
        match &self.inner {
            MaybeDetached::Detached(_) => None,
            MaybeDetached::Attached(a) => {
                let (id, len) = a.with_state(|s| {
                    let s = s.as_richtext_state_mut().unwrap();
                    (s.get_stable_position(event_index), s.len_event())
                });

                if len == 0 {
                    return Some(Cursor {
                        id: None,
                        container: self.id(),
                        side: if side == Side::Middle {
                            Side::Left
                        } else {
                            side
                        },
                    });
                }

                if len <= event_index {
                    return Some(Cursor {
                        id: None,
                        container: self.id(),
                        side: Side::Right,
                    });
                }

                let id = id?;
                Some(Cursor {
                    id: Some(id),
                    container: self.id(),
                    side,
                })
            }
        }
    }

    pub(crate) fn convert_entity_index_to_event_index(&self, entity_index: usize) -> usize {
        match &self.inner {
            MaybeDetached::Detached(s) => s
                .lock()
                .unwrap()
                .value
                .entity_index_to_event_index(entity_index),
            MaybeDetached::Attached(a) => {
                let mut pos = 0;
                a.with_state(|s| {
                    let s = s.as_richtext_state_mut().unwrap();
                    pos = s.entity_index_to_event_index(entity_index);
                });
                pos
            }
        }
    }

    fn get_delta(&self) -> Vec<TextDelta> {
        self.with_state(|state| {
            let state = state.as_richtext_state_mut().unwrap();
            Ok(state.get_delta())
        })
        .unwrap()
    }
}

fn event_len(s: &str) -> usize {
    if cfg!(feature = "wasm") {
        count_utf16_len(s.as_bytes())
    } else {
        s.chars().count()
    }
}

impl ListHandler {
    /// Create a new container that is detached from the document.
    /// The edits on a detached container will not be persisted.
    /// To attach the container to the document, please insert it into an attached container.
    pub fn new_detached() -> Self {
        Self {
            inner: MaybeDetached::new_detached(Vec::new()),
        }
    }

    pub fn insert(&self, pos: usize, v: impl Into<LoroValue>) -> LoroResult<()> {
        match &self.inner {
            MaybeDetached::Detached(l) => {
                let mut list = l.try_lock().unwrap();
                list.value.insert(pos, ValueOrHandler::Value(v.into()));
                Ok(())
            }
            MaybeDetached::Attached(a) => {
                a.with_txn(|txn| self.insert_with_txn(txn, pos, v.into()))
            }
        }
    }

    pub fn insert_with_txn(
        &self,
        txn: &mut Transaction,
        pos: usize,
        v: LoroValue,
    ) -> LoroResult<()> {
        if pos > self.len() {
            return Err(LoroError::OutOfBound {
                pos,
                len: self.len(),
            });
        }

        let inner = self.inner.try_attached_state()?;
        if let Some(_container) = v.as_container() {
            return Err(LoroError::ArgErr(
                INSERT_CONTAINER_VALUE_ARG_ERROR
                    .to_string()
                    .into_boxed_str(),
            ));
        }

        txn.apply_local_op(
            inner.container_idx,
            crate::op::RawOpContent::List(crate::container::list::list_op::ListOp::Insert {
                slice: ListSlice::RawData(Cow::Owned(vec![v.clone()])),
                pos,
            }),
            EventHint::InsertList { len: 1, pos },
            &inner.state,
        )
    }

    pub fn push(&self, v: LoroValue) -> LoroResult<()> {
        match &self.inner {
            MaybeDetached::Detached(l) => {
                let mut list = l.try_lock().unwrap();
                list.value.push(ValueOrHandler::Value(v.clone()));
                Ok(())
            }
            MaybeDetached::Attached(a) => a.with_txn(|txn| self.push_with_txn(txn, v)),
        }
    }

    pub fn push_with_txn(&self, txn: &mut Transaction, v: LoroValue) -> LoroResult<()> {
        let pos = self.len();
        self.insert_with_txn(txn, pos, v)
    }

    pub fn pop(&self) -> LoroResult<Option<LoroValue>> {
        match &self.inner {
            MaybeDetached::Detached(l) => {
                let mut list = l.try_lock().unwrap();
                Ok(list.value.pop().map(|v| v.to_value()))
            }
            MaybeDetached::Attached(a) => a.with_txn(|txn| self.pop_with_txn(txn)),
        }
    }

    pub fn pop_with_txn(&self, txn: &mut Transaction) -> LoroResult<Option<LoroValue>> {
        let len = self.len();
        if len == 0 {
            return Ok(None);
        }

        let v = self.get(len - 1);
        self.delete_with_txn(txn, len - 1, 1)?;
        Ok(v)
    }

    pub fn insert_container<H: HandlerTrait>(&self, pos: usize, child: H) -> LoroResult<H> {
        match &self.inner {
            MaybeDetached::Detached(l) => {
                let mut list = l.try_lock().unwrap();
                list.value
                    .insert(pos, ValueOrHandler::Handler(child.to_handler()));
                Ok(child)
            }
            MaybeDetached::Attached(a) => {
                a.with_txn(|txn| self.insert_container_with_txn(txn, pos, child))
            }
        }
    }

    pub fn insert_container_with_txn<H: HandlerTrait>(
        &self,
        txn: &mut Transaction,
        pos: usize,
        child: H,
    ) -> LoroResult<H> {
        if pos > self.len() {
            return Err(LoroError::OutOfBound {
                pos,
                len: self.len(),
            });
        }

        let inner = self.inner.try_attached_state()?;
        let id = txn.next_id();
        let container_id = ContainerID::new_normal(id, child.kind());
        let v = LoroValue::Container(container_id.clone());
        txn.apply_local_op(
            inner.container_idx,
            crate::op::RawOpContent::List(crate::container::list::list_op::ListOp::Insert {
                slice: ListSlice::RawData(Cow::Owned(vec![v.clone()])),
                pos,
            }),
            EventHint::InsertList { len: 1, pos },
            &inner.state,
        )?;
        let ans = child.attach(txn, inner, container_id)?;
        Ok(ans)
    }

    pub fn delete(&self, pos: usize, len: usize) -> LoroResult<()> {
        match &self.inner {
            MaybeDetached::Detached(l) => {
                let mut list = l.try_lock().unwrap();
                list.value.drain(pos..pos + len);
                Ok(())
            }
            MaybeDetached::Attached(a) => a.with_txn(|txn| self.delete_with_txn(txn, pos, len)),
        }
    }

    pub fn delete_with_txn(&self, txn: &mut Transaction, pos: usize, len: usize) -> LoroResult<()> {
        if len == 0 {
            return Ok(());
        }

        if pos + len > self.len() {
            return Err(LoroError::OutOfBound {
                pos: pos + len,
                len: self.len(),
            });
        }

        let inner = self.inner.try_attached_state()?;
        let ids: Vec<_> = inner.with_state(|state| {
            let list = state.as_list_state().unwrap();
            (pos..pos + len)
                .map(|i| list.get_id_at(i).unwrap())
                .collect()
        });

        for id in ids.into_iter() {
            txn.apply_local_op(
                inner.container_idx,
                crate::op::RawOpContent::List(ListOp::Delete(DeleteSpanWithId::new(
                    id.id(),
                    pos as isize,
                    1,
                ))),
                EventHint::DeleteList(DeleteSpan::new(pos as isize, 1)),
                &inner.state,
            )?;
        }

        Ok(())
    }

    pub fn get_child_handler(&self, index: usize) -> LoroResult<Handler> {
        match &self.inner {
            MaybeDetached::Detached(l) => {
                let list = l.try_lock().unwrap();
                let value = list.value.get(index).ok_or(LoroError::OutOfBound {
                    pos: index,
                    len: list.value.len(),
                })?;
                match value {
                    ValueOrHandler::Handler(h) => Ok(h.clone()),
                    _ => Err(LoroError::ArgErr(
                        format!(
                            "Expected container at index {}, but found {:?}",
                            index, value
                        )
                        .into_boxed_str(),
                    )),
                }
            }
            MaybeDetached::Attached(a) => {
                let Some(value) = a.with_state(|state| {
                    state.as_list_state().as_ref().unwrap().get(index).cloned()
                }) else {
                    return Err(LoroError::OutOfBound {
                        pos: index,
                        len: a.with_state(|state| state.as_list_state().unwrap().len()),
                    });
                };
                match value {
                    LoroValue::Container(id) => Ok(create_handler(a, id)),
                    _ => Err(LoroError::ArgErr(
                        format!(
                            "Expected container at index {}, but found {:?}",
                            index, value
                        )
                        .into_boxed_str(),
                    )),
                }
            }
        }
    }

    pub fn len(&self) -> usize {
        match &self.inner {
            MaybeDetached::Detached(l) => l.try_lock().unwrap().value.len(),
            MaybeDetached::Attached(a) => {
                a.with_state(|state| state.as_list_state().unwrap().len())
            }
        }
    }

    pub fn is_empty(&self) -> bool {
        self.len() == 0
    }

    pub fn get_deep_value_with_id(&self) -> LoroResult<LoroValue> {
        let inner = self.inner.try_attached_state()?;
        Ok(inner.with_doc_state(|state| {
            state.get_container_deep_value_with_id(inner.container_idx, None)
        }))
    }

    pub fn get(&self, index: usize) -> Option<LoroValue> {
        match &self.inner {
            MaybeDetached::Detached(l) => {
                l.try_lock().unwrap().value.get(index).map(|x| x.to_value())
            }
            MaybeDetached::Attached(a) => a.with_state(|state| {
                let a = state.as_list_state().unwrap();
                a.get(index).cloned()
            }),
        }
    }

    /// Get value at given index, if it's a container, return a handler to the container
    pub fn get_(&self, index: usize) -> Option<ValueOrHandler> {
        match &self.inner {
            MaybeDetached::Detached(l) => {
                let l = l.try_lock().unwrap();
                l.value.get(index).cloned()
            }
            MaybeDetached::Attached(inner) => {
                let value =
                    inner.with_state(|state| state.as_list_state().unwrap().get(index).cloned());
                match value {
                    Some(LoroValue::Container(container_id)) => Some(ValueOrHandler::Handler(
                        create_handler(inner, container_id.clone()),
                    )),
                    Some(value) => Some(ValueOrHandler::Value(value.clone())),
                    None => None,
                }
            }
        }
    }

    pub fn for_each<I>(&self, mut f: I)
    where
        I: FnMut((usize, ValueOrHandler)),
    {
        match &self.inner {
            MaybeDetached::Detached(l) => {
                let l = l.try_lock().unwrap();
                for (i, v) in l.value.iter().enumerate() {
                    f((i, v.clone()))
                }
            }
            MaybeDetached::Attached(inner) => {
                inner.with_state(|state| {
                    let a = state.as_list_state().unwrap();
                    for (i, v) in a.iter().enumerate() {
                        match v {
                            LoroValue::Container(c) => {
                                f((i, ValueOrHandler::Handler(create_handler(inner, c.clone()))));
                            }
                            value => {
                                f((i, ValueOrHandler::Value(value.clone())));
                            }
                        }
                    }
                });
            }
        }
    }

    pub fn get_cursor(&self, pos: usize, side: Side) -> Option<Cursor> {
        match &self.inner {
            MaybeDetached::Detached(_) => None,
            MaybeDetached::Attached(a) => {
                let (id, len) = a.with_state(|s| {
                    let l = s.as_list_state().unwrap();
                    (l.get_id_at(pos), l.len())
                });

                if len == 0 {
                    return Some(Cursor {
                        id: None,
                        container: self.id(),
                        side: if side == Side::Middle {
                            Side::Left
                        } else {
                            side
                        },
                    });
                }

                if len <= pos {
                    return Some(Cursor {
                        id: None,
                        container: self.id(),
                        side: Side::Right,
                    });
                }

                let id = id?;
                Some(Cursor {
                    id: Some(id.id()),
                    container: self.id(),
                    side,
                })
            }
        }
    }
}

impl MovableListHandler {
    pub fn insert(&self, pos: usize, v: impl Into<LoroValue>) -> LoroResult<()> {
        match &self.inner {
            MaybeDetached::Detached(d) => {
                let mut d = d.lock().unwrap();
                if pos > d.value.len() {
                    return Err(LoroError::OutOfBound {
                        pos,
                        len: d.value.len(),
                    });
                }
                d.value.insert(pos, ValueOrHandler::Value(v.into()));
                Ok(())
            }
            MaybeDetached::Attached(a) => {
                a.with_txn(|txn| self.insert_with_txn(txn, pos, v.into()))
            }
        }
    }

    #[instrument(skip_all)]
    pub fn insert_with_txn(
        &self,
        txn: &mut Transaction,
        pos: usize,
        v: LoroValue,
    ) -> LoroResult<()> {
        if pos > self.len() {
            return Err(LoroError::OutOfBound {
                pos,
                len: self.len(),
            });
        }

        if v.is_container() {
            return Err(LoroError::ArgErr(
                INSERT_CONTAINER_VALUE_ARG_ERROR
                    .to_string()
                    .into_boxed_str(),
            ));
        }

        let op_index = self.with_state(|state| {
            let list = state.as_movable_list_state().unwrap();
            Ok(list
                .convert_index(pos, IndexType::ForUser, IndexType::ForOp)
                .unwrap())
        })?;

        let inner = self.inner.try_attached_state()?;
        txn.apply_local_op(
            inner.container_idx,
            crate::op::RawOpContent::List(crate::container::list::list_op::ListOp::Insert {
                slice: ListSlice::RawData(Cow::Owned(vec![v.clone()])),
                pos: op_index,
            }),
            EventHint::InsertList { len: 1, pos },
            &inner.state,
        )
    }

    #[inline]
    pub fn mov(&self, from: usize, to: usize) -> LoroResult<()> {
        match &self.inner {
            MaybeDetached::Detached(d) => {
                let mut d = d.lock().unwrap();
                if from >= d.value.len() {
                    return Err(LoroError::OutOfBound {
                        pos: from,
                        len: d.value.len(),
                    });
                }
                if to >= d.value.len() {
                    return Err(LoroError::OutOfBound {
                        pos: to,
                        len: d.value.len(),
                    });
                }
                let v = d.value.remove(from);
                d.value.insert(to, v);
                Ok(())
            }
            MaybeDetached::Attached(a) => a.with_txn(|txn| self.move_with_txn(txn, from, to)),
        }
    }

    /// Move element from `from` to `to`. After this op, elem will be at pos `to`.
    #[instrument(skip_all)]
    pub fn move_with_txn(&self, txn: &mut Transaction, from: usize, to: usize) -> LoroResult<()> {
        if from == to {
            return Ok(());
        }

        if from >= self.len() {
            return Err(LoroError::OutOfBound {
                pos: from,
                len: self.len(),
            });
        }

        if to >= self.len() {
            return Err(LoroError::OutOfBound {
                pos: to,
                len: self.len(),
            });
        }

        let (op_from, op_to, elem_id, value) = self.with_state(|state| {
            let list = state.as_movable_list_state().unwrap();
            let (elem_id, elem) = list
                .get_elem_at_given_pos(from, IndexType::ForUser)
                .unwrap();
            Ok((
                list.convert_index(from, IndexType::ForUser, IndexType::ForOp)
                    .unwrap(),
                list.convert_index(to, IndexType::ForUser, IndexType::ForOp)
                    .unwrap(),
                elem_id,
                elem.value().clone(),
            ))
        })?;

        let inner = self.inner.try_attached_state()?;
        txn.apply_local_op(
            inner.container_idx,
            crate::op::RawOpContent::List(crate::container::list::list_op::ListOp::Move {
                from: op_from as u32,
                to: op_to as u32,
                elem_id: elem_id.to_id(),
            }),
            EventHint::Move {
                value,
                from: from as u32,
                to: to as u32,
            },
            &inner.state,
        )
    }

    pub fn push(&self, v: LoroValue) -> LoroResult<()> {
        match &self.inner {
            MaybeDetached::Detached(d) => {
                let mut d = d.lock().unwrap();
                d.value.push(v.into());
                Ok(())
            }
            MaybeDetached::Attached(a) => a.with_txn(|txn| self.push_with_txn(txn, v)),
        }
    }

    pub fn push_with_txn(&self, txn: &mut Transaction, v: LoroValue) -> LoroResult<()> {
        let pos = self.len();
        self.insert_with_txn(txn, pos, v)
    }

    pub fn pop_(&self) -> LoroResult<Option<ValueOrHandler>> {
        match &self.inner {
            MaybeDetached::Detached(d) => {
                let mut d = d.lock().unwrap();
                Ok(d.value.pop())
            }
            MaybeDetached::Attached(a) => {
                let last = self.len() - 1;
                let ans = self.get_(last);
                a.with_txn(|txn| self.pop_with_txn(txn))?;
                Ok(ans)
            }
        }
    }

    pub fn pop(&self) -> LoroResult<Option<LoroValue>> {
        match &self.inner {
            MaybeDetached::Detached(a) => {
                let mut a = a.lock().unwrap();
                Ok(a.value.pop().map(|x| x.to_value()))
            }
            MaybeDetached::Attached(a) => a.with_txn(|txn| self.pop_with_txn(txn)),
        }
    }

    pub fn pop_with_txn(&self, txn: &mut Transaction) -> LoroResult<Option<LoroValue>> {
        let len = self.len();
        if len == 0 {
            return Ok(None);
        }

        let v = self.get(len - 1);
        self.delete_with_txn(txn, len - 1, 1)?;
        Ok(v)
    }

    pub fn insert_container<H: HandlerTrait>(&self, pos: usize, child: H) -> LoroResult<H> {
        match &self.inner {
            MaybeDetached::Detached(d) => {
                let mut d = d.lock().unwrap();
                if pos > d.value.len() {
                    return Err(LoroError::OutOfBound {
                        pos,
                        len: d.value.len(),
                    });
                }
                d.value
                    .insert(pos, ValueOrHandler::Handler(child.to_handler()));
                Ok(child)
            }
            MaybeDetached::Attached(a) => {
                a.with_txn(|txn| self.insert_container_with_txn(txn, pos, child))
            }
        }
    }

    pub fn insert_container_with_txn<H: HandlerTrait>(
        &self,
        txn: &mut Transaction,
        pos: usize,
        child: H,
    ) -> LoroResult<H> {
        if pos > self.len() {
            return Err(LoroError::OutOfBound {
                pos,
                len: self.len(),
            });
        }

        let op_index = self.with_state(|state| {
            let list = state.as_movable_list_state().unwrap();
            Ok(list
                .convert_index(pos, IndexType::ForUser, IndexType::ForOp)
                .unwrap())
        })?;

        let id = txn.next_id();
        let container_id = ContainerID::new_normal(id, child.kind());
        let v = LoroValue::Container(container_id.clone());
        let inner = self.inner.try_attached_state()?;
        txn.apply_local_op(
            inner.container_idx,
            crate::op::RawOpContent::List(crate::container::list::list_op::ListOp::Insert {
                slice: ListSlice::RawData(Cow::Owned(vec![v.clone()])),
                pos: op_index,
            }),
            EventHint::InsertList { len: 1, pos },
            &inner.state,
        )?;
        child.attach(txn, inner, container_id)
    }

    pub fn set(&self, index: usize, value: impl Into<LoroValue>) -> LoroResult<()> {
        match &self.inner {
            MaybeDetached::Detached(d) => {
                let mut d = d.lock().unwrap();
                if index >= d.value.len() {
                    return Err(LoroError::OutOfBound {
                        pos: index,
                        len: d.value.len(),
                    });
                }
                d.value[index] = ValueOrHandler::Value(value.into());
                Ok(())
            }
            MaybeDetached::Attached(a) => {
                a.with_txn(|txn| self.set_with_txn(txn, index, value.into()))
            }
        }
    }

    pub fn set_with_txn(
        &self,
        txn: &mut Transaction,
        index: usize,
        value: LoroValue,
    ) -> LoroResult<()> {
        if index >= self.len() {
            return Err(LoroError::OutOfBound {
                pos: index,
                len: self.len(),
            });
        }

        let inner = self.inner.try_attached_state()?;
        let Some(elem_id) = self.with_state(|state| {
            let list = state.as_movable_list_state().unwrap();
            Ok(list.get_elem_id_at(index, IndexType::ForUser))
        })?
        else {
            unreachable!()
        };

        let op = crate::op::RawOpContent::List(crate::container::list::list_op::ListOp::Set {
            elem_id: elem_id.to_id(),
            value: value.clone(),
        });

        let hint = EventHint::SetList { index, value };
        txn.apply_local_op(inner.container_idx, op, hint, &inner.state)
    }

    pub fn set_container<H: HandlerTrait>(&self, pos: usize, child: H) -> LoroResult<H> {
        match &self.inner {
            MaybeDetached::Detached(d) => {
                let mut d = d.lock().unwrap();
                d.value[pos] = ValueOrHandler::Handler(child.to_handler());
                Ok(child)
            }
            MaybeDetached::Attached(a) => {
                a.with_txn(|txn| self.set_container_with_txn(txn, pos, child))
            }
        }
    }

    pub fn set_container_with_txn<H: HandlerTrait>(
        &self,
        txn: &mut Transaction,
        pos: usize,
        child: H,
    ) -> Result<H, LoroError> {
        let id = txn.next_id();
        let container_id = ContainerID::new_normal(id, child.kind());
        let v = LoroValue::Container(container_id.clone());
        let Some(elem_id) = self.with_state(|state| {
            let list = state.as_movable_list_state().unwrap();
            Ok(list.get_elem_id_at(pos, IndexType::ForUser))
        })?
        else {
            unreachable!()
        };
        let inner = self.inner.try_attached_state()?;
        txn.apply_local_op(
            inner.container_idx,
            crate::op::RawOpContent::List(crate::container::list::list_op::ListOp::Set {
                elem_id: elem_id.to_id(),
                value: v.clone(),
            }),
            EventHint::SetList {
                index: pos,
                value: v,
            },
            &inner.state,
        )?;

        child.attach(txn, inner, container_id)
    }

    pub fn delete(&self, pos: usize, len: usize) -> LoroResult<()> {
        match &self.inner {
            MaybeDetached::Detached(d) => {
                let mut d = d.lock().unwrap();
                d.value.drain(pos..pos + len);
                Ok(())
            }
            MaybeDetached::Attached(a) => a.with_txn(|txn| self.delete_with_txn(txn, pos, len)),
        }
    }

    #[instrument(skip_all)]
    pub fn delete_with_txn(&self, txn: &mut Transaction, pos: usize, len: usize) -> LoroResult<()> {
        if len == 0 {
            return Ok(());
        }

        if pos + len > self.len() {
            return Err(LoroError::OutOfBound {
                pos: pos + len,
                len: self.len(),
            });
        }

        let (ids, new_poses) = self.with_state(|state| {
            let list = state.as_movable_list_state().unwrap();
            let ids: Vec<_> = (pos..pos + len)
                .map(|i| list.get_list_id_at(i, IndexType::ForUser).unwrap())
                .collect();
            let poses: Vec<_> = (pos..pos + len)
                // need to -i because we delete the previous ones
                .map(|user_index| {
                    let op_index = list
                        .convert_index(user_index, IndexType::ForUser, IndexType::ForOp)
                        .unwrap();
                    assert!(op_index >= user_index);
                    op_index - (user_index - pos)
                })
                .collect();
            Ok((ids, poses))
        })?;

        info!(?pos, ?len, ?ids, ?new_poses, "delete_with_txn");
        let user_pos = pos;
        let inner = self.inner.try_attached_state()?;
        for (id, op_pos) in ids.into_iter().zip(new_poses.into_iter()) {
            txn.apply_local_op(
                inner.container_idx,
                crate::op::RawOpContent::List(ListOp::Delete(DeleteSpanWithId::new(
                    id,
                    op_pos as isize,
                    1,
                ))),
                EventHint::DeleteList(DeleteSpan::new(user_pos as isize, 1)),
                &inner.state,
            )?;
        }

        Ok(())
    }

    pub fn get_child_handler(&self, index: usize) -> LoroResult<Handler> {
        match &self.inner {
            MaybeDetached::Detached(l) => {
                let list = l.try_lock().unwrap();
                let value = list.value.get(index).ok_or(LoroError::OutOfBound {
                    pos: index,
                    len: list.value.len(),
                })?;
                match value {
                    ValueOrHandler::Handler(h) => Ok(h.clone()),
                    _ => Err(LoroError::ArgErr(
                        format!(
                            "Expected container at index {}, but found {:?}",
                            index, value
                        )
                        .into_boxed_str(),
                    )),
                }
            }
            MaybeDetached::Attached(a) => {
                let Some(value) = a.with_state(|state| {
                    state
                        .as_movable_list_state()
                        .as_ref()
                        .unwrap()
                        .get(index, IndexType::ForUser)
                        .cloned()
                }) else {
                    return Err(LoroError::OutOfBound {
                        pos: index,
                        len: a.with_state(|state| state.as_list_state().unwrap().len()),
                    });
                };
                match value {
                    LoroValue::Container(id) => Ok(create_handler(a, id)),
                    _ => Err(LoroError::ArgErr(
                        format!(
                            "Expected container at index {}, but found {:?}",
                            index, value
                        )
                        .into_boxed_str(),
                    )),
                }
            }
        }
    }

    pub fn len(&self) -> usize {
        match &self.inner {
            MaybeDetached::Detached(d) => {
                let d = d.lock().unwrap();
                d.value.len()
            }
            MaybeDetached::Attached(a) => {
                a.with_state(|state| state.as_movable_list_state().unwrap().len())
            }
        }
    }

    pub fn is_empty(&self) -> bool {
        self.len() == 0
    }

    pub fn get_deep_value_with_id(&self) -> LoroValue {
        let inner = self.inner.try_attached_state().unwrap();
        inner
            .state
            .upgrade()
            .unwrap()
            .lock()
            .unwrap()
            .get_container_deep_value_with_id(inner.container_idx, None)
    }

    pub fn get(&self, index: usize) -> Option<LoroValue> {
        match &self.inner {
            MaybeDetached::Detached(d) => {
                let d = d.lock().unwrap();
                d.value.get(index).map(|v| v.to_value())
            }
            MaybeDetached::Attached(a) => a.with_state(|state| {
                let a = state.as_movable_list_state().unwrap();
                a.get(index, IndexType::ForUser).cloned()
            }),
        }
    }

    /// Get value at given index, if it's a container, return a handler to the container
    pub fn get_(&self, index: usize) -> Option<ValueOrHandler> {
        match &self.inner {
            MaybeDetached::Detached(d) => {
                let d = d.lock().unwrap();
                d.value.get(index).cloned()
            }
            MaybeDetached::Attached(m) => m.with_state(|state| {
                let a = state.as_movable_list_state().unwrap();
                match a.get(index, IndexType::ForUser) {
                    Some(v) => {
                        if let LoroValue::Container(id) = v {
                            Some(ValueOrHandler::Handler(create_handler(m, id.clone())))
                        } else {
                            Some(ValueOrHandler::Value(v.clone()))
                        }
                    }
                    None => None,
                }
            }),
        }
    }

    pub fn for_each<I>(&self, mut f: I)
    where
        I: FnMut(ValueOrHandler),
    {
        match &self.inner {
            MaybeDetached::Detached(d) => {
                let d = d.lock().unwrap();
                for v in d.value.iter() {
                    f(v.clone());
                }
            }
            MaybeDetached::Attached(m) => m.with_state(|state| {
                let a = state.as_movable_list_state().unwrap();
                for v in a.iter() {
                    match v {
                        LoroValue::Container(c) => {
                            f(ValueOrHandler::Handler(create_handler(m, c.clone())));
                        }
                        value => {
                            f(ValueOrHandler::Value(value.clone()));
                        }
                    }
                }
            }),
        }
    }

    pub fn log_internal_state(&self) -> String {
        match &self.inner {
            MaybeDetached::Detached(d) => {
                let d = d.lock().unwrap();
                format!("{:#?}", &d.value)
            }
            MaybeDetached::Attached(a) => a.with_state(|state| {
                let a = state.as_movable_list_state().unwrap();
                format!("{:#?}", a)
            }),
        }
    }

    pub fn new_detached() -> MovableListHandler {
        MovableListHandler {
            inner: MaybeDetached::new_detached(Default::default()),
        }
    }

    pub fn get_cursor(&self, pos: usize, side: Side) -> Option<Cursor> {
        match &self.inner {
            MaybeDetached::Detached(_) => None,
            MaybeDetached::Attached(inner) => {
                let (id, len) = inner.with_state(|s| {
                    let l = s.as_movable_list_state().unwrap();
                    (l.get_list_item_id_at(pos), l.len())
                });

                if len == 0 {
                    return Some(Cursor {
                        id: None,
                        container: self.id(),
                        side: if side == Side::Middle {
                            Side::Left
                        } else {
                            side
                        },
                    });
                }

                if len <= pos {
                    return Some(Cursor {
                        id: None,
                        container: self.id(),
                        side: Side::Right,
                    });
                }

                let id = id?;
                Some(Cursor {
                    id: Some(id.id()),
                    container: self.id(),
                    side,
                })
            }
        }
    }

    pub(crate) fn op_pos_to_user_pos(&self, new_pos: usize) -> usize {
        match &self.inner {
            MaybeDetached::Detached(_) => new_pos,
            MaybeDetached::Attached(inner) => {
                let mut pos = new_pos;
                inner.with_state(|s| {
                    let l = s.as_movable_list_state().unwrap();
                    pos = l
                        .convert_index(new_pos, IndexType::ForOp, IndexType::ForUser)
                        .unwrap_or(l.len());
                });
                pos
            }
        }
    }
}

impl MapHandler {
    /// Create a new container that is detached from the document.
    /// The edits on a detached container will not be persisted.
    /// To attach the container to the document, please insert it into an attached container.
    pub fn new_detached() -> Self {
        Self {
            inner: MaybeDetached::new_detached(Default::default()),
        }
    }

    pub fn insert(&self, key: &str, value: impl Into<LoroValue>) -> LoroResult<()> {
        match &self.inner {
            MaybeDetached::Detached(m) => {
                let mut m = m.try_lock().unwrap();
                m.value
                    .insert(key.into(), ValueOrHandler::Value(value.into()));
                Ok(())
            }
            MaybeDetached::Attached(a) => {
                a.with_txn(|txn| self.insert_with_txn(txn, key, value.into()))
            }
        }
    }

    pub fn insert_with_txn(
        &self,
        txn: &mut Transaction,
        key: &str,
        value: LoroValue,
    ) -> LoroResult<()> {
        if let Some(_value) = value.as_container() {
            return Err(LoroError::ArgErr(
                INSERT_CONTAINER_VALUE_ARG_ERROR
                    .to_string()
                    .into_boxed_str(),
            ));
        }

        if self.get(key).map(|x| x == value).unwrap_or(false) {
            // skip if the value is already set
            return Ok(());
        }

        let inner = self.inner.try_attached_state()?;
        txn.apply_local_op(
            inner.container_idx,
            crate::op::RawOpContent::Map(crate::container::map::MapSet {
                key: key.into(),
                value: Some(value.clone()),
            }),
            EventHint::Map {
                key: key.into(),
                value: Some(value.clone()),
            },
            &inner.state,
        )
    }

    pub fn insert_container<T: HandlerTrait>(&self, key: &str, handler: T) -> LoroResult<T> {
        if handler.is_attached() {
            return Err(LoroError::ReattachAttachedContainer);
        }

        match &self.inner {
            MaybeDetached::Detached(m) => {
                let mut m = m.try_lock().unwrap();
                let to_insert = handler.to_handler();
                m.value
                    .insert(key.into(), ValueOrHandler::Handler(to_insert.clone()));
                Ok(handler)
            }
            MaybeDetached::Attached(a) => {
                a.with_txn(|txn| self.insert_container_with_txn(txn, key, handler))
            }
        }
    }

    pub fn insert_container_with_txn<H: HandlerTrait>(
        &self,
        txn: &mut Transaction,
        key: &str,
        child: H,
    ) -> LoroResult<H> {
        let inner = self.inner.try_attached_state()?;
        let id = txn.next_id();
        let container_id = ContainerID::new_normal(id, child.kind());
        txn.apply_local_op(
            inner.container_idx,
            crate::op::RawOpContent::Map(crate::container::map::MapSet {
                key: key.into(),
                value: Some(LoroValue::Container(container_id.clone())),
            }),
            EventHint::Map {
                key: key.into(),
                value: Some(LoroValue::Container(container_id.clone())),
            },
            &inner.state,
        )?;

        child.attach(txn, inner, container_id)
    }

    pub fn delete(&self, key: &str) -> LoroResult<()> {
        match &self.inner {
            MaybeDetached::Detached(m) => {
                let mut m = m.try_lock().unwrap();
                m.value.remove(key);
                Ok(())
            }
            MaybeDetached::Attached(a) => a.with_txn(|txn| self.delete_with_txn(txn, key)),
        }
    }

    pub fn delete_with_txn(&self, txn: &mut Transaction, key: &str) -> LoroResult<()> {
        let inner = self.inner.try_attached_state()?;
        txn.apply_local_op(
            inner.container_idx,
            crate::op::RawOpContent::Map(crate::container::map::MapSet {
                key: key.into(),
                value: None,
            }),
            EventHint::Map {
                key: key.into(),
                value: None,
            },
            &inner.state,
        )
    }

    pub fn for_each<I>(&self, mut f: I)
    where
        I: FnMut(&str, ValueOrHandler),
    {
        match &self.inner {
            MaybeDetached::Detached(m) => {
                let m = m.try_lock().unwrap();
                for (k, v) in m.value.iter() {
                    f(k, v.clone());
                }
            }
            MaybeDetached::Attached(inner) => {
                inner.with_state(|state| {
                    let a = state.as_map_state().unwrap();
                    for (k, v) in a.iter() {
                        match &v.value {
                            Some(v) => match v {
                                LoroValue::Container(c) => {
                                    f(k, ValueOrHandler::Handler(create_handler(inner, c.clone())))
                                }
                                value => f(k, ValueOrHandler::Value(value.clone())),
                            },
                            None => {}
                        }
                    }
                });
            }
        }
    }

    pub fn get_child_handler(&self, key: &str) -> LoroResult<Handler> {
        match &self.inner {
            MaybeDetached::Detached(m) => {
                let m = m.try_lock().unwrap();
                let value = m.value.get(key).unwrap();
                match value {
                    ValueOrHandler::Value(v) => Err(LoroError::ArgErr(
                        format!("Expected Handler but found {:?}", v).into_boxed_str(),
                    )),
                    ValueOrHandler::Handler(h) => Ok(h.clone()),
                }
            }
            MaybeDetached::Attached(inner) => {
                let container_id = inner.with_state(|state| {
                    state
                        .as_map_state()
                        .as_ref()
                        .unwrap()
                        .get(key)
                        .unwrap()
                        .as_container()
                        .unwrap()
                        .clone()
                });
                Ok(create_handler(inner, container_id))
            }
        }
    }

    pub fn get_deep_value_with_id(&self) -> LoroResult<LoroValue> {
        match &self.inner {
            MaybeDetached::Detached(_) => Err(LoroError::MisuseDettachedContainer {
                method: "get_deep_value_with_id",
            }),
            MaybeDetached::Attached(inner) => Ok(inner.with_doc_state(|state| {
                state.get_container_deep_value_with_id(inner.container_idx, None)
            })),
        }
    }

    pub fn get(&self, key: &str) -> Option<LoroValue> {
        match &self.inner {
            MaybeDetached::Detached(m) => {
                let m = m.try_lock().unwrap();
                m.value.get(key).map(|v| v.to_value())
            }
            MaybeDetached::Attached(inner) => {
                inner.with_state(|state| state.as_map_state().unwrap().get(key).cloned())
            }
        }
    }

    /// Get the value at given key, if value is a container, return a handler to the container
    pub fn get_(&self, key: &str) -> Option<ValueOrHandler> {
        match &self.inner {
            MaybeDetached::Detached(m) => {
                let m = m.try_lock().unwrap();
                m.value.get(key).cloned()
            }
            MaybeDetached::Attached(inner) => {
                let value =
                    inner.with_state(|state| state.as_map_state().unwrap().get(key).cloned());
                match value {
                    Some(LoroValue::Container(container_id)) => Some(ValueOrHandler::Handler(
                        create_handler(inner, container_id.clone()),
                    )),
                    Some(value) => Some(ValueOrHandler::Value(value.clone())),
                    None => None,
                }
            }
        }
    }

    pub fn get_or_create_container<C: HandlerTrait>(&self, key: &str, child: C) -> LoroResult<C> {
        if let Some(ans) = self.get_(key) {
            if let ValueOrHandler::Handler(h) = ans {
                let kind = h.kind();
                return C::from_handler(h).ok_or_else(move || {
                    LoroError::ArgErr(
                        format!("Expected value type {} but found {:?}", child.kind(), kind)
                            .into_boxed_str(),
                    )
                });
            } else {
                return Err(LoroError::ArgErr(
                    format!("Expected value type {} but found {:?}", child.kind(), ans)
                        .into_boxed_str(),
                ));
            }
        }

        self.insert_container(key, child)
    }

    pub fn len(&self) -> usize {
        match &self.inner {
            MaybeDetached::Detached(m) => m.try_lock().unwrap().value.len(),
            MaybeDetached::Attached(a) => a.with_state(|state| state.as_map_state().unwrap().len()),
        }
    }

    pub fn is_empty(&self) -> bool {
        self.len() == 0
    }
}

impl TreeHandler {
    /// Create a new container that is detached from the document.
    ///
    /// The edits on a detached container will not be persisted/synced.
    /// To attach the container to the document, please insert it into an attached
    /// container.
    pub fn new_detached() -> Self {
        Self {
            inner: MaybeDetached::new_detached(TreeInner::new()),
        }
    }

    pub fn delete(&self, target: TreeID) -> LoroResult<()> {
        match &self.inner {
            MaybeDetached::Detached(t) => {
                let mut t = t.try_lock().unwrap();
                t.value.delete(target);
                Ok(())
            }
            MaybeDetached::Attached(a) => a.with_txn(|txn| self.delete_with_txn(txn, target)),
        }
    }

    pub fn delete_with_txn(&self, txn: &mut Transaction, target: TreeID) -> LoroResult<()> {
        let inner = self.inner.try_attached_state()?;
        txn.apply_local_op(
            inner.container_idx,
            crate::op::RawOpContent::Tree(TreeOp {
                target,
                parent: Some(TreeID::delete_root()),
            }),
            EventHint::Tree(TreeDiffItem {
                target,
                action: TreeExternalDiff::Delete,
            }),
            &inner.state,
        )
    }

    pub fn create<T: Into<Option<TreeID>>>(&self, parent: T) -> LoroResult<TreeID> {
        match &self.inner {
            MaybeDetached::Detached(t) => {
                let mut t = t.try_lock().unwrap();
                Ok(t.value.create(parent.into()))
            }
            MaybeDetached::Attached(a) => a.with_txn(|txn| self.create_with_txn(txn, parent)),
        }
    }

    pub fn create_with_txn<T: Into<Option<TreeID>>>(
        &self,
        txn: &mut Transaction,
        parent: T,
    ) -> LoroResult<TreeID> {
        let inner = self.inner.try_attached_state()?;
        let parent: Option<TreeID> = parent.into();
        let tree_id = TreeID::from_id(txn.next_id());
        let event_hint = TreeDiffItem {
            target: tree_id,
            action: TreeExternalDiff::Create(parent),
        };
        txn.apply_local_op(
            inner.container_idx,
            crate::op::RawOpContent::Tree(TreeOp {
                target: tree_id,
                parent,
            }),
            EventHint::Tree(event_hint),
            &inner.state,
        )?;
        Ok(tree_id)
    }

    pub fn mov<T: Into<Option<TreeID>>>(&self, target: TreeID, parent: T) -> LoroResult<()> {
        match &self.inner {
            MaybeDetached::Detached(t) => {
                let mut t = t.try_lock().unwrap();
                t.value.mov(target, parent.into());
                Ok(())
            }
            MaybeDetached::Attached(a) => a.with_txn(|txn| self.mov_with_txn(txn, target, parent)),
        }
    }

    pub fn mov_with_txn<T: Into<Option<TreeID>>>(
        &self,
        txn: &mut Transaction,
        target: TreeID,
        parent: T,
    ) -> LoroResult<()> {
        let parent = parent.into();
        let inner = self.inner.try_attached_state()?;
        txn.apply_local_op(
            inner.container_idx,
            crate::op::RawOpContent::Tree(TreeOp { target, parent }),
            EventHint::Tree(TreeDiffItem {
                target,
                action: TreeExternalDiff::Move(parent),
            }),
            &inner.state,
        )
    }

    pub fn get_meta(&self, target: TreeID) -> LoroResult<MapHandler> {
        match &self.inner {
            MaybeDetached::Detached(d) => {
                let d = d.try_lock().unwrap();
                d.value
                    .map
                    .get(&target)
                    .cloned()
                    .ok_or(LoroTreeError::TreeNodeNotExist(target).into())
            }
            MaybeDetached::Attached(a) => {
                if !self.contains(target) {
                    return Err(LoroTreeError::TreeNodeNotExist(target).into());
                }
                let map_container_id = target.associated_meta_container();
                let handler = create_handler(a, map_container_id);
                Ok(handler.into_map().unwrap())
            }
        }
    }

    /// Get the parent of the node, if the node is deleted or does not exist, return None
    pub fn get_node_parent(&self, target: TreeID) -> Option<Option<TreeID>> {
        match &self.inner {
            MaybeDetached::Detached(t) => {
                let t = t.try_lock().unwrap();
                t.value.get_parent(target)
            }
            MaybeDetached::Attached(a) => a.with_state(|state| {
                let a = state.as_tree_state().unwrap();
                a.parent(target).map(|p| match p {
                    TreeParentId::None => None,
                    TreeParentId::Node(parent_id) => Some(parent_id),
                    _ => unreachable!(),
                })
            }),
        }
    }

    pub fn children(&self, target: TreeID) -> Vec<TreeID> {
        match &self.inner {
            MaybeDetached::Detached(t) => {
                let t = t.try_lock().unwrap();
                t.value.get_children(target).unwrap()
            }
            MaybeDetached::Attached(a) => a.with_state(|state| {
                let a = state.as_tree_state().unwrap();
                a.get_children(&TreeParentId::Node(target))
            }),
        }
    }

    pub fn contains(&self, target: TreeID) -> bool {
        match &self.inner {
            MaybeDetached::Detached(t) => {
                let t = t.try_lock().unwrap();
                t.value.map.contains_key(&target)
            }
            MaybeDetached::Attached(a) => a.with_state(|state| {
                let a = state.as_tree_state().unwrap();
                a.contains(target)
            }),
        }
    }

    pub fn nodes(&self) -> Vec<TreeID> {
        match &self.inner {
            MaybeDetached::Detached(t) => {
                let t = t.try_lock().unwrap();
                t.value.map.keys().cloned().collect()
            }
            MaybeDetached::Attached(a) => a.with_state(|state| {
                let a = state.as_tree_state().unwrap();
                a.nodes()
            }),
        }
    }

    #[allow(non_snake_case)]
    pub fn __internal__next_tree_id(&self) -> TreeID {
        match &self.inner {
            MaybeDetached::Detached(d) => {
                let d = d.try_lock().unwrap();
                TreeID::new(PeerID::MAX, d.value.next_counter)
            }
            MaybeDetached::Attached(a) => a
                .with_txn(|txn| Ok(TreeID::from_id(txn.next_id())))
                .unwrap(),
        }
    }
}

#[inline(always)]
fn with_txn<R>(
    txn: &Weak<Mutex<Option<Transaction>>>,
    f: impl FnOnce(&mut Transaction) -> LoroResult<R>,
) -> LoroResult<R> {
    let mutex = &txn.upgrade().unwrap();
    let mut txn = mutex.try_lock().unwrap();
    match &mut *txn {
        Some(t) => f(t),
        None => Err(LoroError::AutoCommitNotStarted),
    }
}

#[cfg(test)]
mod test {

    use crate::loro::LoroDoc;
    use crate::version::Frontiers;
    use crate::{fx_map, ToJson};
    use loro_common::ID;
    use serde_json::json;

    use super::{HandlerTrait, TextDelta};

    #[test]
    fn import() {
        let loro = LoroDoc::new();
        loro.set_peer_id(1).unwrap();
        let loro2 = LoroDoc::new();
        loro2.set_peer_id(2).unwrap();

        let mut txn = loro.txn().unwrap();
        let text = txn.get_text("hello");
        text.insert_with_txn(&mut txn, 0, "hello").unwrap();
        txn.commit().unwrap();
        let exported = loro.export_from(&Default::default());
        loro2.import(&exported).unwrap();
        let mut txn = loro2.txn().unwrap();
        let text = txn.get_text("hello");
        assert_eq!(&**text.get_value().as_string().unwrap(), "hello");
        text.insert_with_txn(&mut txn, 5, " world").unwrap();
        assert_eq!(&**text.get_value().as_string().unwrap(), "hello world");
        txn.commit().unwrap();
        loro.import(&loro2.export_from(&Default::default()))
            .unwrap();
        let txn = loro.txn().unwrap();
        let text = txn.get_text("hello");
        assert_eq!(&**text.get_value().as_string().unwrap(), "hello world");
    }

    #[test]
    fn richtext_handler() {
        let loro = LoroDoc::new();
        loro.set_peer_id(1).unwrap();
        let loro2 = LoroDoc::new();
        loro2.set_peer_id(2).unwrap();

        let mut txn = loro.txn().unwrap();
        let text = txn.get_text("hello");
        text.insert_with_txn(&mut txn, 0, "hello").unwrap();
        txn.commit().unwrap();
        let exported = loro.export_from(&Default::default());

        loro2.import(&exported).unwrap();
        let mut txn = loro2.txn().unwrap();
        let text = txn.get_text("hello");
        assert_eq!(&**text.get_value().as_string().unwrap(), "hello");
        text.insert_with_txn(&mut txn, 5, " world").unwrap();
        assert_eq!(&**text.get_value().as_string().unwrap(), "hello world");
        txn.commit().unwrap();

        loro.import(&loro2.export_from(&Default::default()))
            .unwrap();
        let txn = loro.txn().unwrap();
        let text = txn.get_text("hello");
        assert_eq!(&**text.get_value().as_string().unwrap(), "hello world");
        txn.commit().unwrap();

        // test checkout
        loro.checkout(&Frontiers::from_id(ID::new(2, 1))).unwrap();
        assert_eq!(&**text.get_value().as_string().unwrap(), "hello w");
    }

    #[test]
    fn richtext_handler_concurrent() {
        let loro = LoroDoc::new();
        let mut txn = loro.txn().unwrap();
        let handler = loro.get_text("richtext");
        handler.insert_with_txn(&mut txn, 0, "hello").unwrap();
        txn.commit().unwrap();
        for i in 0..100 {
            let new_loro = LoroDoc::new();
            new_loro
                .import(&loro.export_from(&Default::default()))
                .unwrap();
            let mut txn = new_loro.txn().unwrap();
            let handler = new_loro.get_text("richtext");
            handler
                .insert_with_txn(&mut txn, i % 5, &i.to_string())
                .unwrap();
            txn.commit().unwrap();
            loro.import(&new_loro.export_from(&loro.oplog_vv()))
                .unwrap();
        }
    }

    #[test]
    fn richtext_handler_mark() {
        let loro = LoroDoc::new();
        let mut txn = loro.txn().unwrap();
        let handler = loro.get_text("richtext");
        handler.insert_with_txn(&mut txn, 0, "hello world").unwrap();
        handler
            .mark_with_txn(&mut txn, 0, 5, "bold", true.into(), false)
            .unwrap();
        txn.commit().unwrap();

        // assert has bold
        let value = handler.get_richtext_value();
        assert_eq!(value[0]["insert"], "hello".into());
        let meta = value[0]["attributes"].as_map().unwrap();
        assert_eq!(meta.len(), 1);
        meta.get("bold").unwrap();

        let loro2 = LoroDoc::new();
        loro2
            .import(&loro.export_from(&Default::default()))
            .unwrap();
        let handler2 = loro2.get_text("richtext");
        assert_eq!(&**handler2.get_value().as_string().unwrap(), "hello world");

        // assert has bold
        let value = handler2.get_richtext_value();
        assert_eq!(value[0]["insert"], "hello".into());
        let meta = value[0]["attributes"].as_map().unwrap();
        assert_eq!(meta.len(), 1);
        meta.get("bold").unwrap();

        // insert after bold should be bold
        {
            loro2
                .with_txn(|txn| handler2.insert_with_txn(txn, 5, " new"))
                .unwrap();

            let value = handler2.get_richtext_value();
            assert_eq!(
                value.to_json_value(),
                serde_json::json!([
                    {"insert": "hello new", "attributes": {"bold": true}},
                    {"insert": " world"}
                ])
            );
        }
    }

    #[test]
    fn richtext_snapshot() {
        let loro = LoroDoc::new();
        let mut txn = loro.txn().unwrap();
        let handler = loro.get_text("richtext");
        handler.insert_with_txn(&mut txn, 0, "hello world").unwrap();
        handler
            .mark_with_txn(&mut txn, 0, 5, "bold", true.into(), false)
            .unwrap();
        txn.commit().unwrap();

        let loro2 = LoroDoc::new();
        loro2.import(&loro.export_snapshot()).unwrap();
        let handler2 = loro2.get_text("richtext");
        assert_eq!(
            handler2.get_richtext_value().to_json_value(),
            serde_json::json!([
                {"insert": "hello", "attributes": {"bold": true}},
                {"insert": " world"}
            ])
        );
    }

    #[test]
    fn tree_meta() {
        let loro = LoroDoc::new();
        loro.set_peer_id(1).unwrap();
        let tree = loro.get_tree("root");
        let id = loro
            .with_txn(|txn| tree.create_with_txn(txn, None))
            .unwrap();
        loro.with_txn(|txn| {
            let meta = tree.get_meta(id)?;
            meta.insert_with_txn(txn, "a", 123.into())
        })
        .unwrap();
        let meta = loro
            .with_txn(|_| {
                let meta = tree.get_meta(id)?;
                Ok(meta.get("a").unwrap())
            })
            .unwrap();
        assert_eq!(meta, 123.into());
        assert_eq!(
            r#"[{"parent":null,"meta":{"a":123},"id":"0@1"}]"#,
            tree.get_deep_value().to_json()
        );
        let bytes = loro.export_snapshot();
        let loro2 = LoroDoc::new();
        loro2.import(&bytes).unwrap();
    }

    #[test]
    fn tree_meta_event() {
        use std::sync::Arc;
        let loro = LoroDoc::new();
        let tree = loro.get_tree("root");
        let text = loro.get_text("text");
        loro.with_txn(|txn| {
            let id = tree.create_with_txn(txn, None)?;
            let meta = tree.get_meta(id)?;
            meta.insert_with_txn(txn, "a", 1.into())?;
            text.insert_with_txn(txn, 0, "abc")?;
            let _id2 = tree.create_with_txn(txn, None)?;
            meta.insert_with_txn(txn, "b", 2.into())?;
            Ok(id)
        })
        .unwrap();

        let loro2 = LoroDoc::new();
        loro2.subscribe_root(Arc::new(|e| {
            println!("{} {:?} ", e.event_meta.by, e.event_meta.diff)
        }));
        loro2.import(&loro.export_from(&loro2.oplog_vv())).unwrap();
        assert_eq!(loro.get_deep_value(), loro2.get_deep_value());
    }

    #[test]
    fn richtext_apply_delta() {
        let loro = LoroDoc::new_auto_commit();
        let text = loro.get_text("text");
        text.apply_delta(&[TextDelta::Insert {
            insert: "Hello World!".into(),
            attributes: None,
        }])
        .unwrap();
        dbg!(text.get_richtext_value());
        text.apply_delta(&[
            TextDelta::Retain {
                retain: 6,
                attributes: Some(fx_map!("italic".into() => loro_common::LoroValue::Bool(true))),
            },
            TextDelta::Insert {
                insert: "New ".into(),
                attributes: Some(fx_map!("bold".into() => loro_common::LoroValue::Bool(true))),
            },
        ])
        .unwrap();
        dbg!(text.get_richtext_value());
        loro.commit_then_renew();
        assert_eq!(
            text.get_richtext_value().to_json_value(),
            json!([
                {"insert": "Hello ", "attributes": {"italic": true}},
                {"insert": "New ", "attributes": {"bold": true}},
                {"insert": "World!"}

            ])
        )
    }
}<|MERGE_RESOLUTION|>--- conflicted
+++ resolved
@@ -208,13 +208,10 @@
                 ContainerType::Text => Handler::Text(TextHandler {
                     inner: handler.into(),
                 }),
-<<<<<<< HEAD
-                ContainerType::Unknown(_) => unreachable!(),
-=======
                 ContainerType::MovableList => Handler::MovableList(MovableListHandler {
                     inner: handler.into(),
                 }),
->>>>>>> 93726186
+                ContainerType::Unknown(_) => unreachable!(),
             })
         }
     }
@@ -1055,13 +1052,10 @@
             ContainerType::Text => Self::Text(TextHandler {
                 inner: handler.into(),
             }),
-<<<<<<< HEAD
-            ContainerType::Unknown(_) => unreachable!(),
-=======
             ContainerType::MovableList => Self::MovableList(MovableListHandler {
                 inner: handler.into(),
             }),
->>>>>>> 93726186
+            ContainerType::Unknown(_) => unreachable!(),
         }
     }
 
@@ -1071,11 +1065,8 @@
             ContainerType::Map => Self::Map(MapHandler::new_detached()),
             ContainerType::List => Self::List(ListHandler::new_detached()),
             ContainerType::Tree => Self::Tree(TreeHandler::new_detached()),
-<<<<<<< HEAD
+            ContainerType::MovableList => Self::MovableList(MovableListHandler::new_detached()),
             ContainerType::Unknown(_) => unreachable!(),
-=======
-            ContainerType::MovableList => Self::MovableList(MovableListHandler::new_detached()),
->>>>>>> 93726186
         }
     }
 
