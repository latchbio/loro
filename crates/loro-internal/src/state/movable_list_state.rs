--- conflicted
+++ resolved
@@ -18,12 +18,8 @@
     handler::ValueOrHandler,
     op::{ListSlice, Op, RawOp},
     state::movable_list_state::inner::PushElemInfo,
-<<<<<<< HEAD
-    txn::Transaction, DocState, ListDiff,
-=======
     txn::Transaction,
     DocState, ListDiff,
->>>>>>> db1111cf
 };
 
 use self::{
