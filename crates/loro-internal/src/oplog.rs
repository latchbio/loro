--- conflicted
+++ resolved
@@ -637,8 +637,7 @@
                     value,
                 }))
             }
-<<<<<<< HEAD
-            crate::op::InnerContent::Tree(tree) => contents.push(RawOpContent::Tree(*tree)),
+            crate::op::InnerContent::Tree(tree) => contents.push(RawOpContent::Tree(tree.clone())),
             crate::op::InnerContent::Future(f) => match f {
                 #[cfg(feature = "counter")]
                 crate::op::FutureInnerContent::Counter(c) => contents.push(RawOpContent::Future(
@@ -651,9 +650,6 @@
                     },
                 )),
             },
-=======
-            crate::op::InnerContent::Tree(tree) => contents.push(RawOpContent::Tree(tree.clone())),
->>>>>>> 51a67382
         };
 
         let mut ans = SmallVec::with_capacity(contents.len());
