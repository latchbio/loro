use std::{
    borrow::Cow,
    sync::{Arc, Mutex, RwLock, Weak},
};

use enum_as_inner::EnumAsInner;
use enum_dispatch::enum_dispatch;
use fxhash::{FxHashMap, FxHashSet};
use loro_common::{ContainerID, LoroError, LoroResult};

use crate::{
    configure::{Configure, DefaultRandom, SecureRandomGenerator},
    container::{
        idx::ContainerIdx, list::list_op::ListOp, map::MapSet, richtext::config::StyleConfigMap,
        tree::tree_op::TreeOp, ContainerIdRaw,
    },
    cursor::Cursor,
    delta::DeltaItem,
    encoding::{StateSnapshotDecodeContext, StateSnapshotEncoder},
    event::{Diff, EventTriggerKind, Index, InternalContainerDiff, InternalDiff},
    fx_map,
    handler::ValueOrHandler,
    id::PeerID,
    op::{ListSlice, Op, OpContainer, RawOp, RawOpContent},
    txn::Transaction,
    version::Frontiers,
    ContainerDiff, ContainerType, DocDiff, InternalString, LoroValue,
};

mod list_state;
mod map_state;
mod richtext_state;
mod tree_state;
mod unknown_state;

pub(crate) use list_state::ListState;
pub(crate) use map_state::MapState;
pub(crate) use richtext_state::RichtextState;
pub(crate) use tree_state::{get_meta_value, TreeParentId, TreeState};

use self::unknown_state::UnknownState;

use super::{arena::SharedArena, event::InternalDocDiff};

macro_rules! get_or_create {
    ($doc_state: ident, $idx: expr) => {{
        if !$doc_state.states.contains_key(&$idx) {
            let state = $doc_state.create_state($idx);
            $doc_state.states.insert($idx, state);
        }

        $doc_state.states.get_mut(&$idx).unwrap()
    }};
}

macro_rules! get_or_create_unknown {
    ($doc_state: ident, $id: expr) => {{
        if !$doc_state.unknown_states.contains_key(&$id) {
            let state = $doc_state.create_unknown_state($id);
            $doc_state.unknown_states.insert($id.clone(), state);
        }

        $doc_state.unknown_states.get_mut(&$id).unwrap()
    }};
}

#[derive(Clone)]
pub struct DocState {
    pub(super) peer: PeerID,

    pub(super) frontiers: Frontiers,
    pub(super) states: FxHashMap<ContainerIdx, State>,
    pub(super) unknown_states: FxHashMap<ContainerID, State>,
    pub(super) arena: SharedArena,
    pub(crate) config: Configure,
    // resolve event stuff
    weak_state: Weak<Mutex<DocState>>,
    global_txn: Weak<Mutex<Option<Transaction>>>,
    // txn related stuff
    in_txn: bool,
    changed_idx_in_txn: FxHashSet<ContainerIdx>,

    // diff related stuff
    event_recorder: EventRecorder,
}

#[enum_dispatch]
pub(crate) trait ContainerState: Clone {
    fn container(&self) -> OpContainer {
        self.container_idx().into()
    }
    fn container_idx(&self) -> ContainerIdx;
    fn is_unknown(&self) -> bool {
        false
    }
    fn estimate_size(&self) -> usize;

    fn is_state_empty(&self) -> bool;

    fn apply_diff_and_convert(
        &mut self,
        diff: InternalDiff,
        arena: &SharedArena,
        txn: &Weak<Mutex<Option<Transaction>>>,
        state: &Weak<Mutex<DocState>>,
    ) -> Diff;

    fn apply_diff(
        &mut self,
        diff: InternalDiff,
        arena: &SharedArena,
        txn: &Weak<Mutex<Option<Transaction>>>,
        state: &Weak<Mutex<DocState>>,
    );

    fn apply_local_op(&mut self, raw_op: &RawOp, op: &Op) -> LoroResult<()>;
    /// Convert a state to a diff, such that an empty state will be transformed into the same as this state when it's applied.
    fn to_diff(
        &mut self,
        arena: &SharedArena,
        txn: &Weak<Mutex<Option<Transaction>>>,
        state: &Weak<Mutex<DocState>>,
    ) -> Diff;

    fn get_value(&mut self) -> LoroValue;

    /// Get the index of the child container
    #[allow(unused)]
    fn get_child_index(&self, id: &ContainerID) -> Option<Index>;

    #[allow(unused)]
    fn get_child_containers(&self) -> Vec<ContainerID>;

    /// Encode the ops and the blob that can be used to restore the state to the current state.
    ///
    /// State will use the provided encoder to encode the ops and export a blob.
    /// The ops should be encoded into the snapshot as well as the blob.
    /// The users then can use the ops and the blob to restore the state to the current state.
    fn encode_snapshot(&self, encoder: StateSnapshotEncoder) -> Vec<u8>;

    /// Restore the state to the state represented by the ops and the blob that exported by `get_snapshot_ops`
    fn import_from_snapshot_ops(&mut self, ctx: StateSnapshotDecodeContext);
}

impl<T: ContainerState> ContainerState for Box<T> {
    fn container_idx(&self) -> ContainerIdx {
        self.as_ref().container_idx()
    }

    fn container(&self) -> OpContainer {
        self.as_ref().container()
    }

    fn estimate_size(&self) -> usize {
        self.as_ref().estimate_size()
    }

    fn is_state_empty(&self) -> bool {
        self.as_ref().is_state_empty()
    }

    fn apply_diff_and_convert(
        &mut self,
        diff: InternalDiff,
        arena: &SharedArena,
        txn: &Weak<Mutex<Option<Transaction>>>,
        state: &Weak<Mutex<DocState>>,
    ) -> Diff {
        self.as_mut()
            .apply_diff_and_convert(diff, arena, txn, state)
    }

    fn apply_diff(
        &mut self,
        diff: InternalDiff,
        arena: &SharedArena,
        txn: &Weak<Mutex<Option<Transaction>>>,
        state: &Weak<Mutex<DocState>>,
    ) {
        self.as_mut().apply_diff(diff, arena, txn, state)
    }

    fn apply_local_op(&mut self, raw_op: &RawOp, op: &Op) -> LoroResult<()> {
        self.as_mut().apply_local_op(raw_op, op)
    }

    #[doc = r" Convert a state to a diff, such that an empty state will be transformed into the same as this state when it's applied."]
    fn to_diff(
        &mut self,
        arena: &SharedArena,
        txn: &Weak<Mutex<Option<Transaction>>>,
        state: &Weak<Mutex<DocState>>,
    ) -> Diff {
        self.as_mut().to_diff(arena, txn, state)
    }

    fn get_value(&mut self) -> LoroValue {
        self.as_mut().get_value()
    }

    #[doc = r" Get the index of the child container"]
    #[allow(unused)]
    fn get_child_index(&self, id: &ContainerID) -> Option<Index> {
        self.as_ref().get_child_index(id)
    }

    #[allow(unused)]
    fn get_child_containers(&self) -> Vec<ContainerID> {
        self.as_ref().get_child_containers()
    }

    #[doc = r" Encode the ops and the blob that can be used to restore the state to the current state."]
    #[doc = r""]
    #[doc = r" State will use the provided encoder to encode the ops and export a blob."]
    #[doc = r" The ops should be encoded into the snapshot as well as the blob."]
    #[doc = r" The users then can use the ops and the blob to restore the state to the current state."]
    fn encode_snapshot(&self, encoder: StateSnapshotEncoder) -> Vec<u8> {
        self.as_ref().encode_snapshot(encoder)
    }

    #[doc = r" Restore the state to the state represented by the ops and the blob that exported by `get_snapshot_ops`"]
    fn import_from_snapshot_ops(&mut self, ctx: StateSnapshotDecodeContext) {
        self.as_mut().import_from_snapshot_ops(ctx)
    }
}

#[allow(clippy::enum_variant_names)]
#[enum_dispatch(ContainerState)]
#[derive(EnumAsInner, Clone, Debug)]
pub enum State {
    ListState(Box<ListState>),
    MapState(Box<MapState>),
    RichtextState(Box<RichtextState>),
    TreeState(Box<TreeState>),
    UnknownState(Box<UnknownState>),
}

impl State {
    pub fn new_list(idx: ContainerIdx) -> Self {
        Self::ListState(Box::new(ListState::new(idx)))
    }

    pub fn new_map(idx: ContainerIdx) -> Self {
        Self::MapState(Box::new(MapState::new(idx)))
    }

    pub fn new_richtext(idx: ContainerIdx, config: Arc<RwLock<StyleConfigMap>>) -> Self {
        Self::RichtextState(Box::new(RichtextState::new(idx, config)))
    }

    pub fn new_tree(idx: ContainerIdx) -> Self {
        Self::TreeState(Box::new(TreeState::new(idx)))
    }

    pub fn new_unknown(id: ContainerID) -> Self {
        Self::UnknownState(Box::new(UnknownState::new(id)))
    }
}

impl DocState {
    #[inline]
    pub fn new_arc(
        arena: SharedArena,
        global_txn: Weak<Mutex<Option<Transaction>>>,
        config: Configure,
    ) -> Arc<Mutex<Self>> {
        let peer = DefaultRandom.next_u64();
        // TODO: maybe we should switch to certain version in oplog?
        Arc::new_cyclic(|weak| {
            Mutex::new(Self {
                peer,
                arena,
                frontiers: Frontiers::default(),
                states: FxHashMap::default(),
                unknown_states: FxHashMap::default(),
                weak_state: weak.clone(),
                config,
                global_txn,
                in_txn: false,
                changed_idx_in_txn: FxHashSet::default(),
                event_recorder: Default::default(),
            })
        })
    }

    pub fn start_recording(&mut self) {
        if self.is_recording() {
            return;
        }

        self.event_recorder.recording_diff = true;
        self.event_recorder.diff_start_version = Some(self.frontiers.clone());
    }

    #[inline(always)]
    pub fn stop_and_clear_recording(&mut self) {
        self.event_recorder = Default::default();
    }

    #[inline(always)]
    pub fn is_recording(&self) -> bool {
        self.event_recorder.recording_diff
    }

    pub fn refresh_peer_id(&mut self) {
        self.peer = DefaultRandom.next_u64();
    }

    /// Take all the diffs that are recorded and convert them to events.
    pub fn take_events(&mut self) -> Vec<DocDiff> {
        if !self.is_recording() {
            return vec![];
        }

        self.convert_current_batch_diff_into_event();
        std::mem::take(&mut self.event_recorder.events)
    }

    /// Record the next diff.
    /// Caller should call [pre_txn] before calling this.
    ///
    /// # Panic
    ///
    /// Panic when the diff cannot be merged with the previous diff.
    /// Caller should call [pre_txn] before calling this to avoid panic.
    fn record_diff(&mut self, diff: InternalDocDiff) {
        if !self.event_recorder.recording_diff || diff.diff.is_empty() {
            return;
        }

        let Some(last_diff) = self.event_recorder.diffs.last_mut() else {
            self.event_recorder.diffs.push(diff.into_owned());
            return;
        };

        if last_diff.can_merge(&diff) {
            self.event_recorder.diffs.push(diff.into_owned());
            return;
        }

        panic!("should call pre_txn before record_diff")
    }

    /// This should be called when DocState is going to apply a transaction / a diff.
    fn pre_txn(&mut self, next_origin: InternalString, next_trigger: EventTriggerKind) {
        if !self.is_recording() {
            return;
        }

        let Some(last_diff) = self.event_recorder.diffs.last() else {
            return;
        };

        if last_diff.origin == next_origin && last_diff.by == next_trigger {
            return;
        }

        // current diff batch cannot merge with the incoming diff,
        // need to convert all the current diffs into event
        self.convert_current_batch_diff_into_event()
    }

    fn convert_current_batch_diff_into_event(&mut self) {
        let recorder = &mut self.event_recorder;
        if recorder.diffs.is_empty() {
            return;
        }

        let diffs = std::mem::take(&mut recorder.diffs);
        let start = recorder.diff_start_version.take().unwrap();
        recorder.diff_start_version = Some((*diffs.last().unwrap().new_version).to_owned());
        let event = self.diffs_to_event(diffs, start);
        self.event_recorder.events.push(event);
    }

    /// Change the peer id of this doc state.
    /// It changes the peer id for the future txn on this AppState
    #[inline]
    pub fn set_peer_id(&mut self, peer: PeerID) {
        self.peer = peer;
    }

    pub fn peer_id(&self) -> PeerID {
        self.peer
    }

    /// It's expected that diff only contains [`InternalDiff`]
    pub(crate) fn apply_diff(&mut self, mut diff: InternalDocDiff<'static>) {
        if self.in_txn {
            panic!("apply_diff should not be called in a transaction");
        }
        // tracing::info!("Diff = {:#?}", &diff);
        let is_recording = self.is_recording();
        self.pre_txn(diff.origin.clone(), diff.by);
        let Cow::Owned(inner) = std::mem::take(&mut diff.diff) else {
            unreachable!()
        };

        let mut idx2state_diff = FxHashMap::default();
        let mut diffs = if is_recording {
            let mut sub_container_diff_patch = SubContainerDiffPatch {
                all_idx: inner
                    .iter()
                    .map(|d| &d.container)
                    .filter(|x| x.as_idx().is_some())
                    .map(|x| *x.as_idx().unwrap())
                    .collect(),
                diff_queue: vec![],
                mark_bring_back: FxHashSet::default(),
                arena: self.arena.clone(),
                txn: self.global_txn.clone(),
                weak_state: self.weak_state.clone(),
            };

            // To handle the `bring_back`, we need cache the state diff of current version first,
            // because the state that is applied diffs could be also set to `bring_back` later.
            // We recursively determine one by one whether we need to bring back and push the diff to the queue.
            // let mut diff_queue = vec![];
            // let mut need_bring_back = FxHashSet::default();
            // let all_idx: FxHashSet<ContainerIdx> = inner.iter().map(|d| d.idx).collect();
            for mut diff in inner {
                if let OpContainer::Idx(idx) = diff.container {
                    if sub_container_diff_patch.marked_bring_back(&idx) {
                        diff.bring_back = true;
                    }
                    if diff.bring_back {
                        let state = get_or_create!(self, idx);
                        let state_diff =
                            state.to_diff(&self.arena, &self.global_txn, &self.weak_state);
                        if diff.diff.is_none() && state_diff.is_empty() {
                            // empty diff, skip it
                            continue;
                        }
                        sub_container_diff_patch.push_diff(diff);
                        if !state_diff.is_empty() {
                            sub_container_diff_patch.bring_back_sub_container(
                                &state_diff,
                                &mut self.states,
                                &mut idx2state_diff,
                            );
                            idx2state_diff.insert(idx, state_diff);
                        }
                    } else {
                        sub_container_diff_patch.push_diff(diff);
                    }
                } else {
                    sub_container_diff_patch.push_diff(diff);
                }
            }
            sub_container_diff_patch.take_diff()
        } else {
            inner
        };
        // apply diff
        for diff in &mut diffs {
            let Some(internal_diff) = std::mem::take(&mut diff.diff) else {
                // only bring_back
                if is_recording {
                    if let Some(state_diff) = diff
                        .container
                        .as_idx()
                        .and_then(|x| idx2state_diff.remove(x))
                    {
                        diff.diff = Some(state_diff.into());
                    };
                }
                continue;
            };
            let state = if let OpContainer::Idx(idx) = diff.container {
                if self.in_txn {
                    self.changed_idx_in_txn.insert(idx);
                }
                self.set_parent_by_diff(internal_diff.as_internal().unwrap(), idx);
                get_or_create!(self, idx)
            } else {
                get_or_create_unknown!(self, diff.container.as_id().unwrap().clone())
            };

            if is_recording {
                // process bring_back before apply
                let external_diff = if diff.bring_back {
                    let external_diff = state.apply_diff_and_convert(
                        internal_diff.into_internal().unwrap(),
                        &self.arena,
                        &self.global_txn,
                        &self.weak_state,
                    );
                    if let Some(state_diff) = diff
                        .container
                        .as_idx()
                        .and_then(|x| idx2state_diff.remove(x))
                    {
                        // use `concat`(hierarchical and relative order) rather than `compose`
                        state_diff.concat(external_diff)
                    } else {
                        // empty state
                        external_diff
                    }
                } else {
                    state.apply_diff_and_convert(
                        internal_diff.into_internal().unwrap(),
                        &self.arena,
                        &self.global_txn,
                        &self.weak_state,
                    )
                };
                diff.diff = Some(external_diff.into());
            } else {
                state.apply_diff(
                    internal_diff.into_internal().unwrap(),
                    &self.arena,
                    &self.global_txn,
                    &self.weak_state,
                );
            }
        }

        diff.diff = diffs.into();
        self.frontiers = (*diff.new_version).to_owned();
        if self.is_recording() {
            self.record_diff(diff)
        }
    }

    pub fn apply_local_op(&mut self, raw_op: &RawOp, op: &Op) -> LoroResult<()> {
        // set parent first, `MapContainer` will only be created for TreeID that does not contain
        self.set_container_parent_by_op(raw_op);
        let idx = *op.container.as_idx().unwrap();
        let state = get_or_create!(self, idx);
        if self.in_txn {
            self.changed_idx_in_txn.insert(idx);
        }
        state.apply_local_op(raw_op, op)
    }

    pub(crate) fn start_txn(&mut self, origin: InternalString, trigger: EventTriggerKind) {
        self.pre_txn(origin, trigger);
        self.in_txn = true;
    }

    pub(crate) fn abort_txn(&mut self) {
        self.in_txn = false;
    }

    pub fn iter(&self) -> impl Iterator<Item = &State> {
        self.states.values().chain(self.unknown_states.values())
    }

    pub fn iter_mut(&mut self) -> impl Iterator<Item = &mut State> {
        self.states
            .values_mut()
            .chain(self.unknown_states.values_mut())
    }

    fn set_container_parent_by_op(&mut self, raw_op: &RawOp) {
        let container = raw_op.container;
        match &raw_op.content {
            RawOpContent::List(op) => {
                if let ListOp::Insert {
                    slice: ListSlice::RawData(list),
                    ..
                } = op
                {
                    let list = match list {
                        std::borrow::Cow::Borrowed(list) => list.iter(),
                        std::borrow::Cow::Owned(list) => list.iter(),
                    };
                    for value in list {
                        if value.is_container() {
                            let c = value.as_container().unwrap();
                            let idx = self.arena.register_container(c);
                            self.arena.set_parent(idx, Some(container));
                        }
                    }
                }
            }
            RawOpContent::Map(MapSet { key: _, value }) => {
                if value.is_none() {
                    return;
                }
                let value = value.as_ref().unwrap();
                if value.is_container() {
                    let idx = self.arena.register_container(value.as_container().unwrap());
                    self.arena.set_parent(idx, Some(container));
                }
            }
            RawOpContent::Tree(TreeOp { target, .. }) => {
                // create associated metadata container
                // TODO: maybe we could create map container only when setting metadata
                let container_id = target.associated_meta_container();
                let child_idx = self.arena.register_container(&container_id);
                self.arena.set_parent(child_idx, Some(container));
            }
            RawOpContent::Unknown { .. } => unreachable!(),
        }
    }

    fn set_parent_by_diff(&mut self, diff: &InternalDiff, container: ContainerIdx) {
        match diff {
            InternalDiff::ListRaw(list) => {
                for span in list.iter() {
                    if let DeltaItem::Insert { insert: value, .. } = span {
                        for slices in value.ranges.iter() {
                            for i in slices.0.start..slices.0.end {
                                let value = self.arena.get_value(i as usize).unwrap();
                                if value.is_container() {
                                    let c = value.as_container().unwrap();
                                    let idx = self.arena.register_container(c);
                                    self.arena.set_parent(idx, Some(container));
                                }
                            }
                        }
                    }
                }
            }
            InternalDiff::Map(delta) => {
                for (_, value) in delta.updated.iter() {
                    if let Some(LoroValue::Container(c)) = &value.value {
                        let idx = self.arena.register_container(c);
                        self.arena.set_parent(idx, Some(container));
                    }
                }
            }
            InternalDiff::Tree(tree) => {
                for diff in tree.diff.iter() {
                    let target = &diff.target;
                    let container_id = target.associated_meta_container();
                    let child_idx = self.arena.register_container(&container_id);
                    self.arena.set_parent(child_idx, Some(container));
                }
            }
            InternalDiff::RichtextRaw(_) => {}
            InternalDiff::Unknown(_) => {}
        }
    }

    pub(crate) fn init_container(
        &mut self,
        cid: ContainerID,
        decode_ctx: StateSnapshotDecodeContext,
    ) {
        if cid.is_unknown() {
            let state = get_or_create_unknown!(self, cid.clone());
            state.import_from_snapshot_ops(decode_ctx);
        } else {
            let idx = self.arena.register_container(&cid);
            let state = get_or_create!(self, idx);
            state.import_from_snapshot_ops(decode_ctx);
        }
    }

    pub(crate) fn commit_txn(&mut self, new_frontiers: Frontiers, diff: Option<InternalDocDiff>) {
        self.in_txn = false;
        self.frontiers = new_frontiers;
        if self.is_recording() {
            self.record_diff(diff.unwrap());
        }
    }

    #[inline]
    #[allow(unused)]
    pub(super) fn get_state_mut(&mut self, idx: ContainerIdx) -> Option<&mut State> {
        self.states.get_mut(&idx)
    }

    #[inline]
    #[allow(unused)]
    pub(super) fn get_state(&self, idx: ContainerIdx) -> Option<&State> {
        self.states.get(&idx)
    }

    pub(super) fn get_state_and_unknown(&self, container: &OpContainer) -> Option<&State> {
        match container {
            OpContainer::ID(id) => self.unknown_states.get(id),
            OpContainer::Idx(idx) => self.get_state(*idx),
        }
    }

    pub(crate) fn get_value_by_idx(&mut self, container_idx: ContainerIdx) -> LoroValue {
        self.states
            .get_mut(&container_idx)
            .map(|x| x.get_value())
            .unwrap_or_else(|| container_idx.get_type().default_value())
    }

    /// Set the state of the container with the given container idx.
    /// This is only used for decode.
    ///
    /// # Panic
    ///
    /// If the state is not empty.
    pub(super) fn init_with_states_and_version(
        &mut self,
        states: FxHashMap<ContainerIdx, State>,
        unknown_states: FxHashMap<ContainerID, State>,
        frontiers: Frontiers,
    ) {
        assert!(self.states.is_empty(), "overriding states");
        self.pre_txn(Default::default(), EventTriggerKind::Import);
        self.states = states;
        self.unknown_states = unknown_states;
        for (idx, state) in self.states.iter() {
            for child_id in state.get_child_containers() {
                let child_idx = self.arena.register_container(&child_id);
                self.arena.set_parent(child_idx, Some(*idx));
            }
        }

        if self.is_recording() {
            let diff = self
                .states
                .iter_mut()
                .map(|(&idx, state)| InternalContainerDiff {
                    container: OpContainer::Idx(idx),
                    bring_back: false,
                    is_container_deleted: false,
                    diff: Some(
                        state
                            .to_diff(&self.arena, &self.global_txn, &self.weak_state)
                            .into(),
                    ),
                })
                .collect();
            // TODO: unknown_states
            self.record_diff(InternalDocDiff {
                origin: Default::default(),
                by: EventTriggerKind::Import,
                diff,
                new_version: Cow::Borrowed(&frontiers),
            });
        }

        self.frontiers = frontiers;
    }

    /// id can be a str, ContainerID, or ContainerIdRaw.
    /// if it's str it will use Root container, which will not be None
    pub fn get_text<I: Into<ContainerIdRaw>>(
        &mut self,
        id: I,
    ) -> Option<&mut richtext_state::RichtextState> {
        let id: ContainerIdRaw = id.into();
        let cid;
        let idx = match id {
            ContainerIdRaw::Root { name } => {
                cid = crate::container::ContainerID::Root {
                    name,
                    container_type: crate::ContainerType::Text,
                };
                Some(self.arena.register_container(&cid))
            }
            ContainerIdRaw::Normal { id: _ } => {
                cid = id.with_type(crate::ContainerType::Text);
                self.arena.id_to_idx(&cid)
            }
        };

        let idx = idx.unwrap();
        self.states
            .entry(idx)
            .or_insert_with(|| State::new_richtext(idx, self.config.text_style_config.clone()))
            .as_richtext_state_mut()
            .map(|x| &mut **x)
    }

    #[inline(always)]
    #[allow(unused)]
    pub(crate) fn with_state<F, R>(&mut self, idx: ContainerIdx, f: F) -> R
    where
        F: FnOnce(&State) -> R,
    {
        let state = self.states.get(&idx);
        if let Some(state) = state {
            f(state)
        } else {
            let state = self.create_state(idx);
            let ans = f(&state);
            self.states.insert(idx, state);
            ans
        }
    }

    #[inline(always)]
    pub(crate) fn with_state_mut<F, R>(&mut self, idx: ContainerIdx, f: F) -> R
    where
        F: FnOnce(&mut State) -> R,
    {
        let state = self.states.get_mut(&idx);
        if let Some(state) = state {
            f(state)
        } else {
            let mut state = self.create_state(idx);
            let ans = f(&mut state);
            self.states.insert(idx, state);
            ans
        }
    }

    pub(super) fn is_in_txn(&self) -> bool {
        self.in_txn
    }

    pub fn is_empty(&self) -> bool {
        !self.in_txn && self.states.is_empty() && self.arena.can_import_snapshot()
    }

    pub fn get_deep_value(&mut self) -> LoroValue {
        let roots = self.arena.root_containers();
        let mut ans = FxHashMap::with_capacity_and_hasher(roots.len(), Default::default());
        for root_idx in roots {
            let id = self.arena.idx_to_id(root_idx).unwrap();
            match id {
                loro_common::ContainerID::Root { name, .. } => {
                    ans.insert(name.to_string(), self.get_container_deep_value(root_idx));
                }
                loro_common::ContainerID::Normal { .. } => {
                    unreachable!()
                }
            }
        }

        LoroValue::Map(Arc::new(ans))
    }

    pub fn get_deep_value_with_id(&mut self) -> LoroValue {
        let roots = self.arena.root_containers();
        let mut ans = FxHashMap::with_capacity_and_hasher(roots.len(), Default::default());
        for root_idx in roots {
            let id = self.arena.idx_to_id(root_idx).unwrap();
            match id.clone() {
                loro_common::ContainerID::Root { name, .. } => {
                    ans.insert(
                        name.to_string(),
                        self.get_container_deep_value_with_id(root_idx, Some(id)),
                    );
                }
                loro_common::ContainerID::Normal { .. } => {
                    unreachable!()
                }
            }
        }

        LoroValue::Map(Arc::new(ans))
    }

    pub(crate) fn get_container_deep_value_with_id(
        &mut self,
        container: ContainerIdx,
        id: Option<ContainerID>,
    ) -> LoroValue {
        let id = id.unwrap_or_else(|| self.arena.idx_to_id(container).unwrap());
        let Some(state) = self.states.get_mut(&container) else {
            return container.get_type().default_value();
        };
        let value = state.get_value();
        let cid_str =
            LoroValue::String(Arc::new(format!("idx:{}, id:{}", container.to_index(), id)));
        match value {
            LoroValue::Container(_) => unreachable!(),
            LoroValue::List(mut list) => {
                if list.iter().all(|x| !x.is_container()) {
                    return LoroValue::Map(Arc::new(fx_map!(
                        "cid".into() => cid_str,
                        "value".into() => LoroValue::List(list)
                    )));
                }

                let list_mut = Arc::make_mut(&mut list);
                for item in list_mut.iter_mut() {
                    if item.is_container() {
                        let container = item.as_container().unwrap();
                        let container_idx = self.arena.register_container(container);
                        let value = self.get_container_deep_value_with_id(
                            container_idx,
                            Some(container.clone()),
                        );
                        *item = value;
                    }
                }

                LoroValue::Map(Arc::new(fx_map!(
                    "cid".into() => cid_str,
                    "value".into() => LoroValue::List(list)
                )))
            }
            LoroValue::Map(mut map) => {
                let map_mut = Arc::make_mut(&mut map);
                for (_key, value) in map_mut.iter_mut() {
                    if value.is_container() {
                        let container = value.as_container().unwrap();
                        let container_idx = self.arena.register_container(container);
                        let new_value = self.get_container_deep_value_with_id(
                            container_idx,
                            Some(container.clone()),
                        );
                        *value = new_value;
                    }
                }

                LoroValue::Map(Arc::new(fx_map!(
                    "cid".into() => cid_str,
                    "value".into() => LoroValue::Map(map)
                )))
            }
            _ => LoroValue::Map(Arc::new(fx_map!(
                "cid".into() => cid_str,
                "value".into() => value
            ))),
        }
    }

    pub fn get_container_deep_value(&mut self, container: ContainerIdx) -> LoroValue {
        let Some(state) = self.states.get_mut(&container) else {
            return container.get_type().default_value();
        };
        let value = state.get_value();
        match value {
            LoroValue::Container(_) => unreachable!(),
            LoroValue::List(mut list) => {
                if container.get_type() == ContainerType::Tree {
                    // Each tree node has an associated map container to represent
                    // the metadata of this node. When the user get the deep value,
                    // we need to add a field named `meta` to the tree node,
                    // whose value is deep value of map container.
                    get_meta_value(Arc::make_mut(&mut list), self);
                } else {
                    if list.iter().all(|x| !x.is_container()) {
                        return LoroValue::List(list);
                    }

                    let list_mut = Arc::make_mut(&mut list);
                    for item in list_mut.iter_mut() {
                        if item.is_container() {
                            let container = item.as_container().unwrap();
                            let container_idx = self.arena.register_container(container);
                            let value = self.get_container_deep_value(container_idx);
                            *item = value;
                        }
                    }
                }
                LoroValue::List(list)
            }
            LoroValue::Map(mut map) => {
                if map.iter().all(|x| !x.1.is_container()) {
                    return LoroValue::Map(map);
                }

                let map_mut = Arc::make_mut(&mut map);
                for (_key, value) in map_mut.iter_mut() {
                    if value.is_container() {
                        let container = value.as_container().unwrap();
                        let container_idx = self.arena.register_container(container);
                        let new_value = self.get_container_deep_value(container_idx);
                        *value = new_value;
                    }
                }
                LoroValue::Map(map)
            }
            _ => value,
        }
    }

    // Because we need to calculate path based on [DocState], so we cannot extract
    // the event recorder to a separate module.
    fn diffs_to_event(&mut self, diffs: Vec<InternalDocDiff<'_>>, from: Frontiers) -> DocDiff {
        if diffs.is_empty() {
            panic!("diffs is empty");
        }

        let triggered_by = diffs[0].by;
        assert!(diffs.iter().all(|x| x.by == triggered_by));
        let mut containers = FxHashMap::default();
        let to = (*diffs.last().unwrap().new_version).to_owned();
        let origin = diffs[0].origin.clone();
        for diff in diffs {
            #[allow(clippy::unnecessary_to_owned)]
            for container_diff in diff.diff.into_owned() {
                if container_diff.is_container_deleted {
                    // omit event form deleted container
                    continue;
                }
                let Some((last_container_diff, _)) = containers.get_mut(&container_diff.container)
                else {
                    if let OpContainer::Idx(idx) = container_diff.container {
                        if let Some(path) = self.get_path(idx) {
                            containers.insert(
                                container_diff.container,
                                (container_diff.diff.unwrap(), path),
                            );
                        } else {
                            // if we cannot find the path to the container, the container must be overwritten afterwards.
                            // So we can ignore the diff from it.
                            tracing::info!(
                                "⚠️ WARNING: ignore because cannot find path {:#?} deep_value {:#?}",
                                &container_diff,
                                self.get_deep_value_with_id()
                            );
                        }
                    } else {
                        containers.insert(
                            container_diff.container,
                            (container_diff.diff.unwrap(), vec![]),
                        );
                    }
                    continue;
                };

                // TODO: PERF avoid this clone
                *last_container_diff = last_container_diff
                    .clone()
                    .compose(container_diff.diff.unwrap())
                    .unwrap();
            }
        }
        let mut diff: Vec<_> = containers
            .into_iter()
            .map(|(container, (diff, path))| {
                let (id, idx, is_unknown) = match container {
                    OpContainer::ID(id) => (id, ContainerIdx::unknown(), true),
                    OpContainer::Idx(idx) => {
                        (self.arena.get_container_id(idx).unwrap(), idx, false)
                    }
                };

                ContainerDiff {
                    id,
                    idx,
                    diff: diff.into_external().unwrap(),
                    is_unknown,
                    path,
                }
            })
            .collect();

        // Sort by path length, so caller can apply the diff from the root to the leaf.
        // Otherwise, the caller may use a wrong path to apply the diff.
        diff.sort_by_key(|x| x.path.len());
        DocDiff {
            from,
            to,
            origin,
            by: triggered_by,
            diff,
        }
    }

    // the container may be override, so it may return None
    fn get_path(&self, idx: ContainerIdx) -> Option<Vec<(ContainerID, Index)>> {
        let s = tracing::span!(tracing::Level::INFO, "GET PATH ", ?idx);
        let _e = s.enter();
        let mut ans = Vec::new();
        let mut idx = idx;
        loop {
            let id = self.arena.idx_to_id(idx).unwrap();
            if let Some(parent_idx) = self.arena.get_parent(idx) {
                let parent_state = self.states.get(&parent_idx).unwrap();
                let Some(prop) = parent_state.get_child_index(&id) else {
                    tracing::info!("Missing in parent children");
                    return None;
                };
                ans.push((id, prop));
                idx = parent_idx;
            } else {
                // this container may be deleted
                tracing::info!("Deleted or root");
                let prop = id.as_root()?.0.clone();
                ans.push((id, Index::Key(prop)));
                break;
            }
        }

        ans.reverse();

        Some(ans)
    }

    pub(crate) fn check_before_decode_snapshot(&self) -> LoroResult<()> {
        if self.is_in_txn() {
            return Err(LoroError::DecodeError(
                "State is in txn".to_string().into_boxed_str(),
            ));
        }

        if !self.is_empty() {
            return Err(LoroError::DecodeError(
                "State is not empty, cannot import snapshot directly"
                    .to_string()
                    .into_boxed_str(),
            ));
        }

        Ok(())
    }

    /// Check whether two [DocState]s are the same. Panic if not.
    ///
    /// This is only used for test.
    pub(crate) fn check_is_the_same(&mut self, other: &mut Self) {
        let arena = self.arena.clone();
        let f = |state: &mut State| {
            let id = arena.idx_to_id(state.container_idx()).unwrap();
            let value = match state {
                State::RichtextState(s) => s.get_richtext_value(),
                _ => state.get_value(),
            };
            (id, (state.container_idx(), value))
        };

        let self_id_to_states: FxHashMap<ContainerID, (ContainerIdx, LoroValue)> =
            self.states.values_mut().map(f).collect();
        let mut other_id_to_states: FxHashMap<ContainerID, (ContainerIdx, LoroValue)> =
            other.states.values_mut().map(f).collect();

        for (id, (idx, value)) in self_id_to_states {
            let other_state = match other_id_to_states.remove(&id) {
                Some(x) => x,
                None => {
                    let is_empty = match value {
                        LoroValue::List(l) => l.is_empty(),
                        LoroValue::Map(m) => m.is_empty(),
                        _ => unreachable!(),
                    };

                    if is_empty {
                        // the container is empty, so it's ok
                        continue;
                    }

                    panic!("id: {:?}, path: {:?} is missing", id, self.get_path(idx));
                }
            };

            assert_eq!(
                value,
                other_state.1,
                "id: {:?}, path: {:?}",
                id,
                self.get_path(idx)
            );
        }

        if !other_id_to_states.is_empty() {
            panic!("other has more states {:#?}", &other_id_to_states);
        }
    }

    pub fn log_estimated_size(&self) {
        let state_entries_size = self.states.len()
            * (std::mem::size_of::<State>() + std::mem::size_of::<ContainerIdx>());
        let mut state_size_sum = 0;
        for state in self.states.values() {
            state_size_sum += state.estimate_size();
        }

        eprintln!(
            "ContainerNum: {}\nEstimated state size: \nEntries: {} \nSum: {}",
            self.states.len(),
            state_entries_size,
            state_size_sum
        );
    }

    pub fn create_state(&self, idx: ContainerIdx) -> State {
        match idx.get_type() {
            ContainerType::Map => State::MapState(Box::new(MapState::new(idx))),
            ContainerType::List => State::ListState(Box::new(ListState::new(idx))),
            ContainerType::Text => State::RichtextState(Box::new(RichtextState::new(
                idx,
                self.config.text_style_config.clone(),
            ))),
            ContainerType::Tree => State::TreeState(Box::new(TreeState::new(idx))),
            ContainerType::Unknown(_) => unreachable!(),
        }
    }

    pub fn create_unknown_state(&self, id: ContainerID) -> State {
        State::UnknownState(Box::new(UnknownState::new(id)))
    }

    pub fn get_relative_position(&mut self, pos: &Cursor) -> Option<usize> {
        let idx = self.arena.register_container(&pos.container);
        let state = self.states.get_mut(&idx)?;
        if let Some(id) = pos.id {
            match state {
                State::ListState(s) => s.get_index_of_id(id),
<<<<<<< HEAD
                State::RichtextState(s) => s.get_index_of_id(id),
                State::MapState(_) | State::TreeState(_) | State::UnknownState(_) => {
=======
                State::RichtextState(s) => s.get_event_index_of_id(id),
                State::MapState(_) | State::TreeState(_) => {
>>>>>>> f99bfd8e
                    unreachable!()
                }
            }
        } else {
            if matches!(pos.side, crate::cursor::Side::Left) {
                return Some(0);
            }

            match state {
                State::ListState(s) => Some(s.len()),
                State::RichtextState(s) => Some(s.len_event()),
                State::MapState(_) | State::TreeState(_) | State::UnknownState(_) => {
                    unreachable!()
                }
            }
        }
    }

    pub fn get_value_by_path(&mut self, path: &[Index]) -> Option<LoroValue> {
        if path.is_empty() {
            return None;
        }

        let mut state_idx = {
            let root_index = path[0].as_key()?;
            self.arena.get_root_container_idx_by_key(root_index)?
        };

        if path.len() == 1 {
            let cid = self.arena.idx_to_id(state_idx)?;
            return Some(LoroValue::Container(cid));
        }

        for index in path[..path.len() - 1].iter().skip(1) {
            let parent_state = self.states.get(&state_idx)?;
            match parent_state {
                State::ListState(l) => {
                    let Some(LoroValue::Container(c)) = l.get(*index.as_seq()?) else {
                        return None;
                    };
                    state_idx = self.arena.register_container(c);
                }
                State::MapState(m) => {
                    let Some(LoroValue::Container(c)) = m.get(index.as_key()?) else {
                        return None;
                    };
                    state_idx = self.arena.register_container(c);
                }
                State::RichtextState(_) => return None,
                State::TreeState(_) => {
                    let id = index.as_node()?;
                    let cid = id.associated_meta_container();
                    state_idx = self.arena.register_container(&cid);
                }
                State::UnknownState(_) => unreachable!(),
            }
        }

        let parent_state = self.states.get_mut(&state_idx)?;
        let index = path.last().unwrap();
        let value: LoroValue = match parent_state {
            State::ListState(l) => l.get(*index.as_seq()?).cloned()?,
            State::MapState(m) => m.get(index.as_key()?).cloned()?,
            State::RichtextState(s) => {
                let s = s.to_string_mut();
                s.chars()
                    .nth(*index.as_seq()?)
                    .map(|c| c.to_string().into())?
            }
            State::TreeState(_) => {
                let id = index.as_node()?;
                let cid = id.associated_meta_container();
                cid.into()
            }
            State::UnknownState(_) => unreachable!(),
        };

        Some(value)
    }
}

struct SubContainerDiffPatch {
    // All the container idx that are in the diff
    all_idx: FxHashSet<ContainerIdx>,
    // All diffs after resolving the bring_back
    diff_queue: Vec<InternalContainerDiff>,
    // All the container idx that need to be brought back
    mark_bring_back: FxHashSet<ContainerIdx>,
    arena: SharedArena,
    txn: Weak<Mutex<Option<Transaction>>>,
    weak_state: Weak<Mutex<DocState>>,
}

impl SubContainerDiffPatch {
    fn take_diff(self) -> Vec<InternalContainerDiff> {
        self.diff_queue
    }

    fn marked_bring_back(&self, idx: &ContainerIdx) -> bool {
        self.mark_bring_back.contains(idx)
    }

    fn push_diff(&mut self, diff: InternalContainerDiff) {
        self.diff_queue.push(diff);
    }

    fn bring_back_sub_container(
        &mut self,
        state_diff: &Diff,
        states: &mut FxHashMap<ContainerIdx, State>,
        idx2state: &mut FxHashMap<ContainerIdx, Diff>,
    ) {
        match state_diff {
            Diff::List(list) => {
                for delta in list.iter() {
                    if delta.is_insert() {
                        for v in delta.as_insert().unwrap().0.iter() {
                            if matches!(v, ValueOrHandler::Handler(_)) {
                                let idx = v.as_handler().unwrap().container_idx();
                                if self.all_idx.contains(&idx) {
                                    // There is one in subsequent elements that require applying the diff
                                    self.mark_bring_back.insert(idx);
                                } else if let Some(state) = states.get_mut(&idx) {
                                    // only bring back
                                    // If the state is not empty, add this to queue and check
                                    // whether there are sub-containers created by it recursively
                                    // and finally cache the state
                                    let diff =
                                        state.to_diff(&self.arena, &self.txn, &self.weak_state);
                                    if !diff.is_empty() {
                                        self.diff_queue.push(InternalContainerDiff {
                                            container: OpContainer::Idx(idx),
                                            bring_back: true,
                                            is_container_deleted: false,
                                            diff: None,
                                        });
                                        self.bring_back_sub_container(&diff, states, idx2state);
                                        idx2state.insert(idx, diff);
                                    }
                                }
                            }
                        }
                    }
                }
            }
            Diff::Map(map) => {
                for (_, v) in map.updated.iter() {
                    if let Some(ValueOrHandler::Handler(handler)) = &v.value {
                        let idx = handler.container_idx();
                        if self.all_idx.contains(&idx) {
                            self.mark_bring_back.insert(idx);
                        } else if let Some(state) = states.get_mut(&idx) {
                            let diff = state.to_diff(&self.arena, &self.txn, &self.weak_state);
                            if !diff.is_empty() {
                                self.diff_queue.push(InternalContainerDiff {
                                    container: OpContainer::Idx(idx),
                                    bring_back: true,
                                    is_container_deleted: false,
                                    diff: None,
                                });
                                self.bring_back_sub_container(&diff, states, idx2state);
                                idx2state.insert(idx, diff);
                            }
                        }
                    }
                }
            }
            _ => {}
        };
    }
}

#[derive(Default, Clone)]
struct EventRecorder {
    recording_diff: bool,
    // A batch of diffs will be converted to a event when
    // they cannot be merged with the next diff.
    diffs: Vec<InternalDocDiff<'static>>,
    events: Vec<DocDiff>,
    diff_start_version: Option<Frontiers>,
}

impl EventRecorder {
    #[allow(unused)]
    pub fn new() -> Self {
        Self::default()
    }
}

#[test]
fn test_size() {
    println!("Size of State = {}", std::mem::size_of::<State>());
    println!("Size of MapState = {}", std::mem::size_of::<MapState>());
    println!("Size of ListState = {}", std::mem::size_of::<ListState>());
    println!(
        "Size of TextState = {}",
        std::mem::size_of::<RichtextState>()
    );
    println!("Size of TreeState = {}", std::mem::size_of::<TreeState>());
}<|MERGE_RESOLUTION|>--- conflicted
+++ resolved
@@ -1183,13 +1183,8 @@
         if let Some(id) = pos.id {
             match state {
                 State::ListState(s) => s.get_index_of_id(id),
-<<<<<<< HEAD
-                State::RichtextState(s) => s.get_index_of_id(id),
+                State::RichtextState(s) => s.get_event_index_of_id(id),
                 State::MapState(_) | State::TreeState(_) | State::UnknownState(_) => {
-=======
-                State::RichtextState(s) => s.get_event_index_of_id(id),
-                State::MapState(_) | State::TreeState(_) => {
->>>>>>> f99bfd8e
                     unreachable!()
                 }
             }
