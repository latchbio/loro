--- conflicted
+++ resolved
@@ -15,10 +15,6 @@
     arena::SharedArena,
     change::{Change, Lamport, Timestamp},
     container::{idx::ContainerIdx, list::list_op::DeleteSpanWithId, richtext::TextStyleInfoFlag},
-<<<<<<< HEAD
-    encoding::StateSnapshotDecodeContext,
-    op::{FutureInnerContent, Op, OpWithId, SliceRange},
-=======
     encoding::{
         encode_reordered::{
             arena::PositionArena,
@@ -26,26 +22,15 @@
         },
         StateSnapshotDecodeContext,
     },
+    op::{FutureInnerContent, Op, OpWithId, SliceRange},
     op::{Op, OpWithId, SliceRange},
->>>>>>> 51a67382
     state::ContainerState,
     version::Frontiers,
     DocState, LoroDoc, OpLog, VersionVector,
 };
 pub(super) use encode::ValueRegister;
 
-<<<<<<< HEAD
 use self::encode::{encode_changes, encode_ops, init_encode, TempOp};
-=======
-use self::{
-    arena::{
-        decode_arena, encode_arena, ContainerArena, DecodedArenas, EncodedTreeID, PeerIdArena,
-        TreeIDArena,
-    },
-    encode::{encode_changes, encode_ops, init_encode, TempOp, ValueRegister},
-    value::ValueReader,
-};
->>>>>>> 51a67382
 
 use super::{
     arena::*,
@@ -81,13 +66,7 @@
 
     let vv = &actual_start_vv;
     let mut peer_register: ValueRegister<PeerID> = ValueRegister::new();
-<<<<<<< HEAD
     let key_register: ValueRegister<InternalString> = ValueRegister::new();
-=======
-    let mut key_register: ValueRegister<InternalString> = ValueRegister::new();
-    let mut position_register = FxHashSet::default();
-    let mut tree_id_register: ValueRegister<EncodedTreeID> = ValueRegister::new();
->>>>>>> 51a67382
     let (start_counters, diff_changes) = init_encode(oplog, vv, &mut peer_register);
     let ExtractedContainer {
         containers,
@@ -116,14 +95,8 @@
         &diff_changes,
         &mut dep_arena,
         &mut |op| ops.push(op),
-<<<<<<< HEAD
         &container2index,
         &mut registers,
-=======
-        &mut key_register,
-        &mut position_register,
-        &container_idx2index,
->>>>>>> 51a67382
     );
 
     let positions = position_register.into_iter().sorted_unstable().collect();
@@ -136,7 +109,6 @@
             .then_with(|| a.peer_idx.cmp(&b.peer_idx))
             .then_with(|| a.lamport.cmp(&b.lamport))
     });
-<<<<<<< HEAD
 
     let (encoded_ops, del_starts) = encode_ops(ops, arena, &mut value_writer, &mut registers);
 
@@ -145,18 +117,6 @@
         container: cid_register,
         key: mut key_register,
     } = registers;
-=======
-    let (encoded_ops, del_starts) = encode_ops(
-        &ops,
-        arena,
-        &mut value_writer,
-        &mut key_register,
-        &mut cid_register,
-        &mut peer_register,
-        &mut position_register,
-        &mut tree_id_register,
-    );
->>>>>>> 51a67382
 
     let container_arena = ContainerArena::from_containers(
         cid_register.unwrap_vec(),
@@ -200,33 +160,13 @@
 #[instrument(skip_all)]
 pub(crate) fn decode_updates(oplog: &mut OpLog, bytes: &[u8]) -> LoroResult<()> {
     let iter = serde_columnar::iter_from_bytes::<EncodedDoc>(bytes)?;
-<<<<<<< HEAD
     let arenas = decode_arena(&iter.arenas)?;
-=======
-    let DecodedArenas {
-        peer_ids,
-        containers,
-        keys,
-        deps,
-        positions,
-        tree_ids,
-        state_blob_arena: _,
-    } = decode_arena(&iter.arenas)?;
->>>>>>> 51a67382
     let ops_map = extract_ops(
         &iter.raw_values,
         iter.ops,
         iter.delete_starts,
         &oplog.arena,
-<<<<<<< HEAD
         &arenas,
-=======
-        &containers,
-        &keys,
-        &peer_ids,
-        &positions.parse_to_positions(),
-        &tree_ids.tree_ids,
->>>>>>> 51a67382
         false,
     )?
     .ops_map;
@@ -425,17 +365,8 @@
     raw_values: &[u8],
     iter: impl Iterator<Item = Result<EncodedOp, ColumnarError>>,
     mut del_iter: impl Iterator<Item = Result<EncodedDeleteStartId, ColumnarError>>,
-<<<<<<< HEAD
     shared_arena: &SharedArena,
     arenas: &DecodedArenas<'_>,
-=======
-    arena: &SharedArena,
-    containers: &ContainerArena,
-    keys: &arena::KeyArena,
-    peer_ids: &arena::PeerIdArena,
-    positions: &[Vec<u8>],
-    tree_ids: &[EncodedTreeID],
->>>>>>> 51a67382
     should_extract_ops_with_ids: bool,
 ) -> LoroResult<ExtractedOps> {
     let mut value_reader = ValueReader::new(raw_values);
@@ -465,16 +396,7 @@
         let value = Value::decode(
             kind,
             &mut value_reader,
-<<<<<<< HEAD
             arenas,
-=======
-            arena,
-            prop,
-            keys,
-            &peer_ids.peer_ids,
-            positions,
-            tree_ids,
->>>>>>> 51a67382
             ID::new(peer, counter),
             prop,
         )?;
@@ -517,13 +439,7 @@
     assert_eq!(oplog.frontiers(), &state.frontiers);
 
     let mut peer_register: ValueRegister<PeerID> = ValueRegister::new();
-<<<<<<< HEAD
     let key_register: ValueRegister<InternalString> = ValueRegister::new();
-=======
-    let mut key_register: ValueRegister<InternalString> = ValueRegister::new();
-    let mut tree_id_register: ValueRegister<EncodedTreeID> = ValueRegister::new();
-    let mut position_register = FxHashSet::default();
->>>>>>> 51a67382
     let (start_counters, diff_changes) = init_encode(oplog, vv, &mut peer_register);
     let ExtractedContainer {
         containers,
@@ -646,11 +562,6 @@
         &mut |op| {
             origin_ops.push(op);
         },
-<<<<<<< HEAD
-=======
-        &mut key_register,
-        &mut position_register,
->>>>>>> 51a67382
         &container_idx2index,
         &mut registers,
     );
@@ -659,7 +570,6 @@
     let positions: Vec<_> = position_register.into_iter().sorted_unstable().collect();
     let mut position_register = ValueRegister::from_existing(positions);
 
-<<<<<<< HEAD
     let (encoded_ops, del_starts) =
         encode_ops(ops, &oplog.arena, &mut value_writer, &mut registers);
 
@@ -668,18 +578,6 @@
         container: cid_register,
         key: mut key_register,
     } = registers;
-=======
-    let (encoded_ops, del_starts) = encode_ops(
-        &ops,
-        &oplog.arena,
-        &mut value_writer,
-        &mut key_register,
-        &mut cid_register,
-        &mut peer_register,
-        &mut position_register,
-        &mut tree_id_register,
-    );
->>>>>>> 51a67382
 
     let container_arena = ContainerArena::from_containers(
         cid_register.unwrap_vec(),
@@ -859,19 +757,7 @@
     assert!(oplog.frontiers().is_empty());
 
     let iter = serde_columnar::iter_from_bytes::<EncodedDoc>(bytes)?;
-<<<<<<< HEAD
     let arenas = decode_arena(&iter.arenas)?;
-=======
-    let DecodedArenas {
-        peer_ids,
-        containers,
-        keys,
-        deps,
-        positions,
-        tree_ids,
-        state_blob_arena,
-    } = decode_arena(&iter.arenas)?;
->>>>>>> 51a67382
     let ExtractedOps {
         ops_map,
         mut ops,
@@ -881,15 +767,7 @@
         iter.ops,
         iter.delete_starts,
         &oplog.arena,
-<<<<<<< HEAD
         &arenas,
-=======
-        &containers,
-        &keys,
-        &peer_ids,
-        &positions.parse_to_positions(),
-        &tree_ids.tree_ids,
->>>>>>> 51a67382
         true,
     )?;
     let DecodedArenas {
@@ -1027,14 +905,8 @@
 }
 
 mod encode {
-<<<<<<< HEAD
     use fxhash::FxHashMap;
     use loro_common::{ContainerType, HasId, PeerID, ID};
-=======
-    use fxhash::{FxHashMap, FxHashSet};
-    use loro_common::{ContainerID, ContainerType, HasId, PeerID, ID};
-    use num_traits::ToPrimitive;
->>>>>>> 51a67382
     use rle::{HasLength, Sliceable};
     use std::borrow::Cow;
 
@@ -1127,24 +999,11 @@
         }
     }
 
-<<<<<<< HEAD
     pub(super) fn encode_ops(
         ops: Vec<TempOp<'_>>,
         arena: &SharedArena,
         value_writer: &mut ValueWriter,
         registers: &mut EncodedRegisters,
-=======
-    #[allow(clippy::too_many_arguments)]
-    pub(super) fn encode_ops<'p, 'a: 'p>(
-        ops: &'a [TempOp<'a>],
-        arena: &crate::arena::SharedArena,
-        value_writer: &mut ValueWriter,
-        key_register: &mut ValueRegister<InternalString>,
-        cid_register: &mut ValueRegister<ContainerID>,
-        peer_register: &mut ValueRegister<u64>,
-        position_register: &mut ValueRegister<&'p [u8]>,
-        tree_id_regitster: &mut ValueRegister<EncodedTreeID>,
->>>>>>> 51a67382
     ) -> (Vec<EncodedOp>, Vec<EncodedDeleteStartId>) {
         let mut encoded_ops = Vec::with_capacity(ops.len());
         let mut delete_start = Vec::new();
@@ -1155,24 +1014,8 @@
             ..
         } in ops
         {
-<<<<<<< HEAD
             let value_type = encode_op(&op, arena, &mut delete_start, value_writer, registers);
             let prop = get_op_prop(&op, registers);
-=======
-            let value_type = encode_op(
-                op,
-                arena,
-                &mut delete_start,
-                value_writer,
-                key_register,
-                cid_register,
-                peer_register,
-                position_register,
-                tree_id_regitster,
-            );
-
-            let prop = get_op_prop(op, key_register);
->>>>>>> 51a67382
             encoded_ops.push(EncodedOp {
                 container_index: *container_index,
                 peer_idx: *peer_idx,
@@ -1189,11 +1032,6 @@
         diff_changes: &'a [Cow<'a, Change>],
         dep_arena: &mut super::DepsArena,
         push_op: &mut impl FnMut(TempOp<'a>),
-<<<<<<< HEAD
-=======
-        key_register: &mut ValueRegister<InternalString>,
-        position_register: &mut FxHashSet<&'p [u8]>,
->>>>>>> 51a67382
         container_idx2index: &FxHashMap<ContainerIdx, usize>,
         registers: &mut EncodedRegisters,
     ) -> Vec<EncodedChange> {
@@ -1225,11 +1063,7 @@
                 push_op(TempOp {
                     op: Cow::Borrowed(op),
                     lamport,
-<<<<<<< HEAD
                     prop_that_used_for_sort: get_sorting_prop(op, registers),
-=======
-                    prop_that_used_for_sort: get_sorting_prop(op, key_register, position_register),
->>>>>>> 51a67382
                     peer_idx: peer_idx as u32,
                     peer_id: change.id.peer,
                     container_index: container_idx2index[&op.container] as u32,
@@ -1242,15 +1076,7 @@
     use crate::{OpLog, VersionVector};
     pub(crate) use value_register::ValueRegister;
 
-<<<<<<< HEAD
     use super::{EncodedChange, EncodedDeleteStartId, EncodedOp, EncodedRegisters};
-=======
-    use super::{
-        arena::EncodedTreeID,
-        value::{MarkStart, Value, ValueKind},
-        EncodedChange, EncodedDeleteStartId, EncodedOp,
-    };
->>>>>>> 51a67382
     mod value_register {
         use fxhash::FxHashMap;
 
@@ -1371,62 +1197,29 @@
         }
     }
 
-<<<<<<< HEAD
     fn get_sorting_prop(op: &Op, registers: &mut EncodedRegisters) -> i32 {
-=======
-    fn get_sorting_prop<'p, 'a: 'p>(
-        op: &'a Op,
-        register_key: &mut ValueRegister<InternalString>,
-        register_position: &mut FxHashSet<&'p [u8]>,
-    ) -> i32 {
->>>>>>> 51a67382
         match &op.content {
             crate::op::InnerContent::List(_) => 0,
             crate::op::InnerContent::Map(map) => {
                 let key = registers.key.register(&map.key);
                 key as i32
             }
-<<<<<<< HEAD
             crate::op::InnerContent::Tree(..) => 0,
             crate::op::InnerContent::Future(f) => match f {
                 #[cfg(feature = "counter")]
                 FutureInnerContent::Counter(_) => 0,
                 FutureInnerContent::Unknown { .. } => 0,
             },
-=======
-            crate::op::InnerContent::Tree(op) => {
-                if let Some(position) = &op.position {
-                    register_position.insert(position.as_bytes_without_terminated());
-                    0
-                } else {
-                    -1
-                }
-            }
->>>>>>> 51a67382
         }
     }
 
     #[inline]
-<<<<<<< HEAD
     fn encode_op(
         op: &Op,
         arena: &SharedArena,
         delete_start: &mut Vec<EncodedDeleteStartId>,
         value_writer: &mut ValueWriter,
         registers: &mut EncodedRegisters,
-=======
-    #[allow(clippy::too_many_arguments)]
-    fn encode_op<'p, 'a: 'p>(
-        op: &'a Op,
-        arena: &crate::arena::SharedArena,
-        delete_start: &mut Vec<EncodedDeleteStartId>,
-        value_writer: &mut ValueWriter,
-        register_key: &mut ValueRegister<InternalString>,
-        register_cid: &mut ValueRegister<ContainerID>,
-        register_peer: &mut ValueRegister<PeerID>,
-        register_position: &mut ValueRegister<&'p [u8]>,
-        tree_id_regitster: &mut ValueRegister<EncodedTreeID>,
->>>>>>> 51a67382
     ) -> ValueKind {
         let value = match &op.content {
             crate::op::InnerContent::List(list) => match list {
@@ -1494,18 +1287,7 @@
             }
             crate::op::InnerContent::Tree(t) => {
                 assert_eq!(op.container.get_type(), ContainerType::Tree);
-<<<<<<< HEAD
                 Value::TreeMove(EncodedTreeMove::from_op(t))
-=======
-                let op = EncodedTreeMove::from_tree_op(
-                    t,
-                    register_peer,
-                    register_position,
-                    tree_id_regitster,
-                );
-                value_writer.write(&Value::TreeMove(op), register_key, register_cid);
-                ValueKind::TreeMove
->>>>>>> 51a67382
             }
             crate::op::InnerContent::Future(f) => match f {
                 #[cfg(feature = "counter")]
@@ -1527,14 +1309,6 @@
     shared_arena: &SharedArena,
     arenas: &DecodedArenas<'_>,
     prop: i32,
-<<<<<<< HEAD
-=======
-    keys: &arena::KeyArena,
-    peers: &[u64],
-    positions: &[Vec<u8>],
-    tree_ids: &[EncodedTreeID],
-    id: ID,
->>>>>>> 51a67382
 ) -> LoroResult<crate::op::InnerContent> {
     let content = match cid.container_type() {
         ContainerType::Text => match value {
@@ -1626,17 +1400,10 @@
                 _ => unreachable!(),
             }
         }
-<<<<<<< HEAD
         ContainerType::Tree => match value {
             Value::TreeMove(op) => crate::op::InnerContent::Tree(op.as_tree_op()),
             _ => {
                 unreachable!()
-=======
-        ContainerType::Tree => match kind {
-            ValueKind::TreeMove => {
-                let op = value_reader.read_tree_move()?;
-                crate::op::InnerContent::Tree(op.as_tree_op(peers, positions, tree_ids)?)
->>>>>>> 51a67382
             }
         },
         ContainerType::MovableList => {
@@ -1851,1272 +1618,8 @@
     op_len: u32,
     #[columnar(strategy = "DeltaRle")]
     state_bytes_len: u32,
-<<<<<<< HEAD
     #[columnar(strategy = "BoolRle")]
     is_unknown: bool,
-=======
-}
-
-mod value {
-    use std::sync::Arc;
-
-    use fractional_index::FractionalIndex;
-    use fxhash::FxHashMap;
-    use loro_common::{
-        ContainerID, ContainerType, Counter, InternalString, LoroError, LoroResult, LoroValue,
-        PeerID, TreeID, ID,
-    };
-
-    use super::{arena::EncodedTreeID, encode::ValueRegister, MAX_COLLECTION_SIZE};
-    use crate::{change::Lamport, container::tree::tree_op::TreeOp};
-    use num_traits::{FromPrimitive, ToPrimitive};
-
-    #[allow(unused)]
-    #[non_exhaustive]
-    pub enum Value<'a> {
-        Null,
-        True,
-        False,
-        DeleteOnce,
-        ContainerIdx(usize),
-        I64(i64),
-        F64(f64),
-        Str(&'a str),
-        DeleteSeq,
-        DeltaInt(i32),
-        Array(Vec<Value<'a>>),
-        Map(FxHashMap<InternalString, Value<'a>>),
-        Binary(&'a [u8]),
-        MarkStart(MarkStart),
-        Move {
-            from: usize,
-            from_idx: usize,
-            lamport: usize,
-        },
-        Set {
-            peer_idx: usize,
-            lamport: Lamport,
-            value: LoroValue,
-        },
-        TreeMove(EncodedTreeMove),
-        Unknown {
-            kind: u8,
-            data: &'a [u8],
-        },
-    }
-
-    pub struct MarkStart {
-        pub len: u32,
-        pub key_idx: u32,
-        pub value: LoroValue,
-        pub info: u8,
-    }
-
-    #[derive(Debug)]
-    pub struct EncodedTreeMove {
-        pub subject_idx: usize,
-        pub is_parent_null: bool,
-        pub parent_idx: usize,
-        pub position: usize,
-    }
-
-    impl EncodedTreeMove {
-        pub fn as_tree_op(
-            &self,
-            peer_ids: &[u64],
-            positions: &[Vec<u8>],
-            tree_ids: &[EncodedTreeID],
-        ) -> LoroResult<TreeOp> {
-            let parent = if self.is_parent_null {
-                None
-            } else {
-                let EncodedTreeID { peer_idx, counter } = tree_ids[self.parent_idx];
-                Some(TreeID::new(
-                    *(peer_ids
-                        .get(peer_idx)
-                        .ok_or(LoroError::DecodeDataCorruptionError)?),
-                    counter as Counter,
-                ))
-            };
-            let position = if parent.is_some_and(|x| TreeID::is_deleted_root(&x)) {
-                None
-            } else {
-                let bytes = &positions[self.position];
-                Some(FractionalIndex::from_vec_unterminated(bytes.clone()))
-            };
-            let EncodedTreeID { peer_idx, counter } = tree_ids[self.subject_idx];
-            Ok(TreeOp {
-                target: TreeID::new(
-                    *(peer_ids
-                        .get(peer_idx)
-                        .ok_or(LoroError::DecodeDataCorruptionError)?),
-                    counter as Counter,
-                ),
-                parent,
-                position,
-            })
-        }
-
-        pub fn from_tree_op<'p, 'a: 'p>(
-            op: &'a TreeOp,
-            register_peer_id: &mut ValueRegister<PeerID>,
-            register_position: &mut ValueRegister<&'p [u8]>,
-            tree_id_regitster: &mut ValueRegister<EncodedTreeID>,
-        ) -> Self {
-            let position = if let Some(position) = &op.position {
-                let bytes = position.as_bytes_without_terminated();
-                register_position.get(&bytes).unwrap()
-            } else {
-                debug_assert!(op.parent.is_some_and(|x| TreeID::is_deleted_root(&x)));
-                // placeholder
-                0
-            };
-
-            let target_idx = tree_id_regitster.register(&EncodedTreeID {
-                peer_idx: register_peer_id.register(&op.target.peer),
-                counter: op.target.counter,
-            });
-
-            let parent_idx = op.parent.map(|x| {
-                tree_id_regitster.register(&EncodedTreeID {
-                    peer_idx: register_peer_id.register(&x.peer),
-                    counter: x.counter,
-                })
-            });
-
-            EncodedTreeMove {
-                subject_idx: target_idx,
-                is_parent_null: op.parent.is_none(),
-                parent_idx: parent_idx.unwrap_or(0),
-                position,
-            }
-        }
-    }
-
-    #[derive(Debug)]
-    pub enum ValueKind {
-        Null = 0,
-        True = 1,
-        False = 2,
-        DeleteOnce = 3,
-        I64 = 4,
-        ContainerType = 5,
-        F64 = 6,
-        Str = 7,
-        DeleteSeq = 8,
-        DeltaInt = 9,
-        Array = 10,
-        Map = 11,
-        MarkStart = 12,
-        TreeMove = 13,
-        Binary = 14,
-        Move = 15,
-        Set = 16,
-        Unknown = 65536,
-    }
-
-    impl num_traits::FromPrimitive for ValueKind {
-        #[allow(trivial_numeric_casts)]
-        #[inline]
-        fn from_u8(n: u8) -> Option<Self> {
-            match n {
-                n if n == ValueKind::Null as u8 => Some(ValueKind::Null),
-                n if n == ValueKind::True as u8 => Some(ValueKind::True),
-                n if n == ValueKind::False as u8 => Some(ValueKind::False),
-                n if n == ValueKind::DeleteOnce as u8 => Some(ValueKind::DeleteOnce),
-                n if n == ValueKind::I64 as u8 => Some(ValueKind::I64),
-                n if n == ValueKind::ContainerType as u8 => Some(ValueKind::ContainerType),
-                n if n == ValueKind::F64 as u8 => Some(ValueKind::F64),
-                n if n == ValueKind::Str as u8 => Some(ValueKind::Str),
-                n if n == ValueKind::DeleteSeq as u8 => Some(ValueKind::DeleteSeq),
-                n if n == ValueKind::DeltaInt as u8 => Some(ValueKind::DeltaInt),
-                n if n == ValueKind::Array as u8 => Some(ValueKind::Array),
-                n if n == ValueKind::Map as u8 => Some(ValueKind::Map),
-                n if n == ValueKind::MarkStart as u8 => Some(ValueKind::MarkStart),
-                n if n == ValueKind::TreeMove as u8 => Some(ValueKind::TreeMove),
-                n if n == ValueKind::Binary as u8 => Some(ValueKind::Binary),
-                n if n == ValueKind::Move as u8 => Some(ValueKind::Move),
-                n if n == ValueKind::Set as u8 => Some(ValueKind::Set),
-                _ => None,
-            }
-        }
-
-        #[inline]
-        fn from_u64(n: u64) -> Option<Self> {
-            Self::from_u8(n as u8)
-        }
-
-        #[inline]
-        fn from_i64(n: i64) -> Option<Self> {
-            Self::from_u8(n as u8)
-        }
-    }
-
-    impl num_traits::ToPrimitive for ValueKind {
-        #[inline]
-        #[allow(trivial_numeric_casts)]
-        fn to_i64(&self) -> Option<i64> {
-            Some(match *self {
-                ValueKind::Null => ValueKind::Null as i64,
-                ValueKind::True => ValueKind::True as i64,
-                ValueKind::False => ValueKind::False as i64,
-                ValueKind::DeleteOnce => ValueKind::DeleteOnce as i64,
-                ValueKind::I64 => ValueKind::I64 as i64,
-                ValueKind::ContainerType => ValueKind::ContainerType as i64,
-                ValueKind::F64 => ValueKind::F64 as i64,
-                ValueKind::Str => ValueKind::Str as i64,
-                ValueKind::DeleteSeq => ValueKind::DeleteSeq as i64,
-                ValueKind::DeltaInt => ValueKind::DeltaInt as i64,
-                ValueKind::Array => ValueKind::Array as i64,
-                ValueKind::Map => ValueKind::Map as i64,
-                ValueKind::MarkStart => ValueKind::MarkStart as i64,
-                ValueKind::TreeMove => ValueKind::TreeMove as i64,
-                ValueKind::Binary => ValueKind::Binary as i64,
-                ValueKind::Move => ValueKind::Move as i64,
-                ValueKind::Set => ValueKind::Set as i64,
-                ValueKind::Unknown => ValueKind::Unknown as i64,
-            })
-        }
-        #[inline]
-        fn to_u64(&self) -> Option<u64> {
-            self.to_i64().map(|x| x as u64)
-        }
-
-        #[inline]
-        #[allow(trivial_numeric_casts)]
-        fn to_u8(&self) -> Option<u8> {
-            Some(match *self {
-                ValueKind::Null => ValueKind::Null as u8,
-                ValueKind::True => ValueKind::True as u8,
-                ValueKind::False => ValueKind::False as u8,
-                ValueKind::DeleteOnce => ValueKind::DeleteOnce as u8,
-                ValueKind::I64 => ValueKind::I64 as u8,
-                ValueKind::ContainerType => ValueKind::ContainerType as u8,
-                ValueKind::F64 => ValueKind::F64 as u8,
-                ValueKind::Str => ValueKind::Str as u8,
-                ValueKind::DeleteSeq => ValueKind::DeleteSeq as u8,
-                ValueKind::DeltaInt => ValueKind::DeltaInt as u8,
-                ValueKind::Array => ValueKind::Array as u8,
-                ValueKind::Map => ValueKind::Map as u8,
-                ValueKind::MarkStart => ValueKind::MarkStart as u8,
-                ValueKind::TreeMove => ValueKind::TreeMove as u8,
-                ValueKind::Binary => ValueKind::Binary as u8,
-                ValueKind::Move => ValueKind::Move as u8,
-                ValueKind::Set => ValueKind::Set as u8,
-                ValueKind::Unknown => panic!("Unknown value kind"),
-            })
-        }
-    }
-
-    impl<'a> Value<'a> {
-        pub fn kind(&self) -> ValueKind {
-            match self {
-                Value::Null => ValueKind::Null,
-                Value::True => ValueKind::True,
-                Value::False => ValueKind::False,
-                Value::DeleteOnce => ValueKind::DeleteOnce,
-                Value::I64(_) => ValueKind::I64,
-                Value::ContainerIdx(_) => ValueKind::ContainerType,
-                Value::F64(_) => ValueKind::F64,
-                Value::Str(_) => ValueKind::Str,
-                Value::DeleteSeq { .. } => ValueKind::DeleteSeq,
-                Value::DeltaInt(_) => ValueKind::DeltaInt,
-                Value::Array(_) => ValueKind::Array,
-                Value::Map(_) => ValueKind::Map,
-                Value::MarkStart { .. } => ValueKind::MarkStart,
-                Value::TreeMove(_) => ValueKind::TreeMove,
-                Value::Binary(_) => ValueKind::Binary,
-                Value::Move { .. } => ValueKind::Move,
-                Value::Set { .. } => ValueKind::Set,
-                Value::Unknown { .. } => ValueKind::Unknown,
-            }
-        }
-    }
-
-    fn get_loro_value_kind(value: &LoroValue) -> ValueKind {
-        match value {
-            LoroValue::Null => ValueKind::Null,
-            LoroValue::Bool(true) => ValueKind::True,
-            LoroValue::Bool(false) => ValueKind::False,
-            LoroValue::I64(_) => ValueKind::I64,
-            LoroValue::Double(_) => ValueKind::F64,
-            LoroValue::String(_) => ValueKind::Str,
-            LoroValue::List(_) => ValueKind::Array,
-            LoroValue::Map(_) => ValueKind::Map,
-            LoroValue::Binary(_) => ValueKind::Binary,
-            LoroValue::Container(_) => ValueKind::ContainerType,
-        }
-    }
-
-    pub struct ValueWriter {
-        pub(super) buffer: Vec<u8>,
-    }
-
-    impl ValueWriter {
-        pub fn new() -> Self {
-            ValueWriter { buffer: Vec::new() }
-        }
-
-        pub fn write_value_type_and_content(
-            &mut self,
-            value: &LoroValue,
-            register_key: &mut ValueRegister<InternalString>,
-            register_cid: &mut ValueRegister<ContainerID>,
-        ) -> ValueKind {
-            self.write_u8(get_loro_value_kind(value).to_u8().unwrap());
-            self.write_value_content(value, register_key, register_cid)
-        }
-
-        pub fn write_value_content(
-            &mut self,
-            value: &LoroValue,
-            register_key: &mut ValueRegister<InternalString>,
-            register_cid: &mut ValueRegister<ContainerID>,
-        ) -> ValueKind {
-            match value {
-                LoroValue::Null => ValueKind::Null,
-                LoroValue::Bool(true) => ValueKind::True,
-                LoroValue::Bool(false) => ValueKind::False,
-                LoroValue::I64(value) => {
-                    self.write_i64(*value);
-                    ValueKind::I64
-                }
-                LoroValue::Double(value) => {
-                    self.write_f64(*value);
-                    ValueKind::F64
-                }
-                LoroValue::String(value) => {
-                    self.write_str(value);
-                    ValueKind::Str
-                }
-                LoroValue::List(value) => {
-                    self.write_usize(value.len());
-                    for value in value.iter() {
-                        self.write_value_type_and_content(value, register_key, register_cid);
-                    }
-                    ValueKind::Array
-                }
-                LoroValue::Map(value) => {
-                    self.write_usize(value.len());
-                    for (key, value) in value.iter() {
-                        let key_idx = register_key.register(&key.as_str().into());
-                        self.write_usize(key_idx);
-                        self.write_value_type_and_content(value, register_key, register_cid);
-                    }
-                    ValueKind::Map
-                }
-                LoroValue::Binary(value) => {
-                    self.write_binary(value);
-                    ValueKind::Binary
-                }
-                LoroValue::Container(c) => {
-                    self.write_u8(c.container_type().to_u8());
-                    ValueKind::ContainerType
-                }
-            }
-        }
-
-        pub fn write(
-            &mut self,
-            value: &Value,
-            register_key: &mut ValueRegister<InternalString>,
-            register_cid: &mut ValueRegister<ContainerID>,
-        ) {
-            match value {
-                Value::Null => {}
-                Value::True => {}
-                Value::False => {}
-                Value::DeleteOnce => {}
-                Value::I64(value) => self.write_i64(*value),
-                Value::F64(value) => self.write_f64(*value),
-                Value::Str(value) => self.write_str(value),
-                Value::DeleteSeq => {}
-                Value::DeltaInt(value) => self.write_i32(*value),
-                Value::Array(value) => self.write_array(value, register_key, register_cid),
-                Value::Map(value) => self.write_map(value, register_key, register_cid),
-                Value::MarkStart(value) => self.write_mark(value, register_key, register_cid),
-                Value::TreeMove(op) => self.write_tree_move(op),
-                Value::Binary(value) => self.write_binary(value),
-                Value::ContainerIdx(value) => self.write_usize(*value),
-                Value::Unknown { kind: _, data: _ } => unreachable!(),
-                Value::Move {
-                    from,
-                    from_idx,
-                    lamport: cnt,
-                } => {
-                    self.write_usize(*from);
-                    self.write_usize(*from_idx);
-                    self.write_usize(*cnt);
-                }
-                Value::Set {
-                    peer_idx,
-                    lamport,
-                    value,
-                } => {
-                    self.write_usize(*peer_idx);
-                    self.write_usize(*lamport as usize);
-                    self.write_value_type_and_content(value, register_key, register_cid);
-                }
-            }
-        }
-
-        fn write_i64(&mut self, value: i64) {
-            leb128::write::signed(&mut self.buffer, value).unwrap();
-        }
-
-        fn write_i32(&mut self, value: i32) {
-            leb128::write::signed(&mut self.buffer, value as i64).unwrap();
-        }
-
-        fn write_usize(&mut self, value: usize) {
-            leb128::write::unsigned(&mut self.buffer, value as u64).unwrap();
-        }
-
-        fn write_f64(&mut self, value: f64) {
-            self.buffer.extend_from_slice(&value.to_be_bytes());
-        }
-
-        fn write_str(&mut self, value: &str) {
-            self.write_usize(value.len());
-            self.buffer.extend_from_slice(value.as_bytes());
-        }
-
-        fn write_u8(&mut self, value: u8) {
-            self.buffer.push(value);
-        }
-
-        pub fn write_kind(&mut self, kind: ValueKind) {
-            self.write_u8(kind.to_u8().unwrap());
-        }
-
-        fn write_array(
-            &mut self,
-            value: &[Value],
-            register_key: &mut ValueRegister<InternalString>,
-            register_cid: &mut ValueRegister<ContainerID>,
-        ) {
-            self.write_usize(value.len());
-            for value in value {
-                self.write_kind(value.kind());
-                self.write(value, register_key, register_cid);
-            }
-        }
-
-        fn write_map(
-            &mut self,
-            value: &FxHashMap<InternalString, Value>,
-            register_key: &mut ValueRegister<InternalString>,
-            register_cid: &mut ValueRegister<ContainerID>,
-        ) {
-            self.write_usize(value.len());
-            for (key, value) in value {
-                let key_idx = register_key.register(key);
-                self.write_usize(key_idx);
-                self.write_kind(value.kind());
-                self.write(value, register_key, register_cid);
-            }
-        }
-
-        fn write_binary(&mut self, value: &[u8]) {
-            self.write_usize(value.len());
-            self.buffer.extend_from_slice(value);
-        }
-
-        fn write_mark(
-            &mut self,
-            mark: &MarkStart,
-            register_key: &mut ValueRegister<InternalString>,
-            register_cid: &mut ValueRegister<ContainerID>,
-        ) {
-            self.write_u8(mark.info);
-            self.write_usize(mark.len as usize);
-            self.write_usize(mark.key_idx as usize);
-            self.write_value_type_and_content(&mark.value, register_key, register_cid);
-        }
-
-        fn write_tree_move(&mut self, op: &EncodedTreeMove) {
-            self.write_usize(op.subject_idx);
-            self.write_u8(op.is_parent_null as u8);
-            self.write_usize(op.position);
-            if op.is_parent_null {
-                return;
-            }
-            self.write_usize(op.parent_idx);
-        }
-
-        pub(crate) fn finish(self) -> Vec<u8> {
-            self.buffer
-        }
-    }
-
-    pub struct ValueReader<'a> {
-        raw: &'a [u8],
-    }
-
-    impl<'a> ValueReader<'a> {
-        pub fn new(raw: &'a [u8]) -> Self {
-            ValueReader { raw }
-        }
-
-        pub fn read_value_type_and_content(
-            &mut self,
-            keys: &[InternalString],
-            id: ID,
-        ) -> LoroResult<LoroValue> {
-            let kind = self.read_u8()?;
-            self.read_value_content(
-                ValueKind::from_u8(kind).expect("Unknown value type"),
-                keys,
-                id,
-            )
-        }
-
-        pub fn read_value_content(
-            &mut self,
-            kind: ValueKind,
-            keys: &[InternalString],
-            id: ID,
-        ) -> LoroResult<LoroValue> {
-            Ok(match kind {
-                ValueKind::Null => LoroValue::Null,
-                ValueKind::True => LoroValue::Bool(true),
-                ValueKind::False => LoroValue::Bool(false),
-                ValueKind::I64 => LoroValue::I64(self.read_i64()?),
-                ValueKind::F64 => LoroValue::Double(self.read_f64()?),
-                ValueKind::Str => LoroValue::String(Arc::new(self.read_str()?.to_owned())),
-                ValueKind::DeltaInt => LoroValue::I64(self.read_i64()?),
-                ValueKind::Array => {
-                    let len = self.read_usize()?;
-                    if len > MAX_COLLECTION_SIZE {
-                        return Err(LoroError::DecodeDataCorruptionError);
-                    }
-                    let mut ans = Vec::with_capacity(len);
-                    for i in 0..len {
-                        ans.push(
-                            self.recursive_read_value_type_and_content(keys, id.inc(i as i32))?,
-                        );
-                    }
-                    ans.into()
-                }
-                ValueKind::Map => {
-                    let len = self.read_usize()?;
-                    if len > MAX_COLLECTION_SIZE {
-                        return Err(LoroError::DecodeDataCorruptionError);
-                    }
-                    let mut ans = FxHashMap::with_capacity_and_hasher(len, Default::default());
-                    for _ in 0..len {
-                        let key_idx = self.read_usize()?;
-                        let key = keys
-                            .get(key_idx)
-                            .ok_or(LoroError::DecodeDataCorruptionError)?
-                            .to_string();
-                        let value = self.recursive_read_value_type_and_content(keys, id)?;
-                        ans.insert(key, value);
-                    }
-                    ans.into()
-                }
-                ValueKind::Binary => LoroValue::Binary(Arc::new(self.read_binary()?.to_owned())),
-                ValueKind::ContainerType => {
-                    let container_id =
-                        ContainerID::new_normal(id, ContainerType::from_u8(self.read_u8()?));
-
-                    LoroValue::Container(container_id)
-                }
-                a => unreachable!("Unexpected value kind {:?}", a),
-            })
-        }
-
-        /// Read a value that may be very deep efficiently.
-        ///
-        /// This method avoids using recursive calls to read deeply nested values.
-        /// Otherwise, it may cause stack overflow.
-        fn recursive_read_value_type_and_content(
-            &mut self,
-            keys: &[InternalString],
-            id: ID,
-        ) -> LoroResult<LoroValue> {
-            #[derive(Debug)]
-            enum Task {
-                Init,
-                ReadList {
-                    left: usize,
-                    vec: Vec<LoroValue>,
-
-                    key_idx_in_parent: usize,
-                },
-                ReadMap {
-                    left: usize,
-                    map: FxHashMap<String, LoroValue>,
-
-                    key_idx_in_parent: usize,
-                },
-            }
-            impl Task {
-                fn should_read(&self) -> bool {
-                    !matches!(
-                        self,
-                        Self::ReadList { left: 0, .. } | Self::ReadMap { left: 0, .. }
-                    )
-                }
-
-                fn key_idx(&self) -> usize {
-                    match self {
-                        Self::ReadList {
-                            key_idx_in_parent, ..
-                        } => *key_idx_in_parent,
-                        Self::ReadMap {
-                            key_idx_in_parent, ..
-                        } => *key_idx_in_parent,
-                        _ => unreachable!(),
-                    }
-                }
-
-                fn into_value(self) -> LoroValue {
-                    match self {
-                        Self::ReadList { vec, .. } => vec.into(),
-                        Self::ReadMap { map, .. } => map.into(),
-                        _ => unreachable!(),
-                    }
-                }
-            }
-            let mut stack = vec![Task::Init];
-            while let Some(mut task) = stack.pop() {
-                if task.should_read() {
-                    let key_idx = if matches!(task, Task::ReadMap { .. }) {
-                        self.read_usize()?
-                    } else {
-                        0
-                    };
-                    let kind = self.read_u8()?;
-                    let kind = ValueKind::from_u8(kind).expect("Unknown value type");
-                    let value = match kind {
-                        ValueKind::Null => LoroValue::Null,
-                        ValueKind::True => LoroValue::Bool(true),
-                        ValueKind::False => LoroValue::Bool(false),
-                        ValueKind::I64 => LoroValue::I64(self.read_i64()?),
-                        ValueKind::F64 => LoroValue::Double(self.read_f64()?),
-                        ValueKind::Str => LoroValue::String(Arc::new(self.read_str()?.to_owned())),
-                        ValueKind::DeltaInt => LoroValue::I64(self.read_i64()?),
-                        ValueKind::Array => {
-                            let len = self.read_usize()?;
-                            if len > MAX_COLLECTION_SIZE {
-                                return Err(LoroError::DecodeDataCorruptionError);
-                            }
-
-                            let ans = Vec::with_capacity(len);
-                            stack.push(task);
-                            stack.push(Task::ReadList {
-                                left: len,
-                                vec: ans,
-                                key_idx_in_parent: key_idx,
-                            });
-                            continue;
-                        }
-                        ValueKind::Map => {
-                            let len = self.read_usize()?;
-                            if len > MAX_COLLECTION_SIZE {
-                                return Err(LoroError::DecodeDataCorruptionError);
-                            }
-
-                            let ans = FxHashMap::with_capacity_and_hasher(len, Default::default());
-                            stack.push(task);
-                            stack.push(Task::ReadMap {
-                                left: len,
-                                map: ans,
-                                key_idx_in_parent: key_idx,
-                            });
-                            continue;
-                        }
-                        ValueKind::Binary => {
-                            LoroValue::Binary(Arc::new(self.read_binary()?.to_owned()))
-                        }
-                        ValueKind::ContainerType => {
-                            let container_id = ContainerID::new_normal(
-                                id,
-                                ContainerType::from_u8(self.read_u8()?),
-                            );
-                            LoroValue::Container(container_id)
-                        }
-                        a => unreachable!("Unexpected value kind {:?}", a),
-                    };
-
-                    task = match task {
-                        Task::Init => {
-                            return Ok(value);
-                        }
-                        Task::ReadList {
-                            mut left,
-                            mut vec,
-                            key_idx_in_parent,
-                        } => {
-                            left -= 1;
-                            vec.push(value);
-                            let task = Task::ReadList {
-                                left,
-                                vec,
-                                key_idx_in_parent,
-                            };
-                            if left != 0 {
-                                stack.push(task);
-                                continue;
-                            }
-
-                            task
-                        }
-                        Task::ReadMap {
-                            mut left,
-                            mut map,
-                            key_idx_in_parent,
-                        } => {
-                            left -= 1;
-                            let key = keys
-                                .get(key_idx)
-                                .ok_or(LoroError::DecodeDataCorruptionError)?
-                                .to_string();
-                            map.insert(key, value);
-                            let task = Task::ReadMap {
-                                left,
-                                map,
-                                key_idx_in_parent,
-                            };
-                            if left != 0 {
-                                stack.push(task);
-                                continue;
-                            }
-                            task
-                        }
-                    };
-                }
-
-                let key_index = task.key_idx();
-                let value = task.into_value();
-                if let Some(last) = stack.last_mut() {
-                    match last {
-                        Task::Init => {
-                            return Ok(value);
-                        }
-                        Task::ReadList { left, vec, .. } => {
-                            *left -= 1;
-                            vec.push(value);
-                        }
-                        Task::ReadMap { left, map, .. } => {
-                            *left -= 1;
-                            let key = keys
-                                .get(key_index)
-                                .ok_or(LoroError::DecodeDataCorruptionError)?
-                                .to_string();
-                            map.insert(key, value);
-                        }
-                    }
-                } else {
-                    return Ok(value);
-                }
-            }
-
-            unreachable!();
-        }
-
-        pub fn read_i64(&mut self) -> LoroResult<i64> {
-            leb128::read::signed(&mut self.raw).map_err(|_| LoroError::DecodeDataCorruptionError)
-        }
-
-        #[allow(unused)]
-        pub fn read_i32(&mut self) -> LoroResult<i32> {
-            leb128::read::signed(&mut self.raw)
-                .map(|x| x as i32)
-                .map_err(|_| LoroError::DecodeDataCorruptionError)
-        }
-
-        fn read_f64(&mut self) -> LoroResult<f64> {
-            if self.raw.len() < 8 {
-                return Err(LoroError::DecodeDataCorruptionError);
-            }
-
-            let mut bytes = [0; 8];
-            bytes.copy_from_slice(&self.raw[..8]);
-            self.raw = &self.raw[8..];
-            Ok(f64::from_be_bytes(bytes))
-        }
-
-        pub fn read_usize(&mut self) -> LoroResult<usize> {
-            Ok(leb128::read::unsigned(&mut self.raw)
-                .map_err(|_| LoroError::DecodeDataCorruptionError)? as usize)
-        }
-
-        pub fn read_str(&mut self) -> LoroResult<&'a str> {
-            let len = self.read_usize()?;
-            if self.raw.len() < len {
-                return Err(LoroError::DecodeDataCorruptionError);
-            }
-
-            let ans = std::str::from_utf8(&self.raw[..len]).unwrap();
-            self.raw = &self.raw[len..];
-            Ok(ans)
-        }
-
-        fn read_u8(&mut self) -> LoroResult<u8> {
-            if self.raw.is_empty() {
-                return Err(LoroError::DecodeDataCorruptionError);
-            }
-
-            let ans = self.raw[0];
-            self.raw = &self.raw[1..];
-            Ok(ans)
-        }
-
-        fn read_binary(&mut self) -> LoroResult<&'a [u8]> {
-            let len = self.read_usize()?;
-            if self.raw.len() < len {
-                return Err(LoroError::DecodeDataCorruptionError);
-            }
-
-            let ans = &self.raw[..len];
-            self.raw = &self.raw[len..];
-            Ok(ans)
-        }
-
-        pub fn read_mark(&mut self, keys: &[InternalString], id: ID) -> LoroResult<MarkStart> {
-            let info = self.read_u8()?;
-            let len = self.read_usize()?;
-            let key_idx = self.read_usize()?;
-            let value = self.read_value_type_and_content(keys, id)?;
-            Ok(MarkStart {
-                len: len as u32,
-                key_idx: key_idx as u32,
-                value,
-                info,
-            })
-        }
-
-        pub fn read_tree_move(&mut self) -> LoroResult<EncodedTreeMove> {
-            let subject_idx = self.read_usize()?;
-            let is_parent_null = self.read_u8()? != 0;
-            let position = self.read_usize()?;
-            let mut parent_idx = 0;
-            if !is_parent_null {
-                parent_idx = self.read_usize()?;
-            }
-            Ok(EncodedTreeMove {
-                subject_idx,
-                is_parent_null,
-                parent_idx,
-                position,
-            })
-        }
-    }
-}
-
-mod arena {
-    use std::borrow::Cow;
-
-    use crate::InternalString;
-    use loro_common::{ContainerID, ContainerType, Counter, LoroError, LoroResult, PeerID};
-    use rle::Sliceable;
-    use serde::{Deserialize, Serialize};
-    use serde_columnar::{columnar, ColumnarError};
-
-    use super::{encode::ValueRegister, PeerIdx, MAX_DECODED_SIZE};
-
-    pub(super) fn encode_arena(
-        peer_ids_arena: Vec<u64>,
-        containers: ContainerArena,
-        keys: Vec<InternalString>,
-        deps: DepsArena,
-        position_arena: PositionArena,
-        tree_id_arena: TreeIDArena,
-        state_blob_arena: &[u8],
-    ) -> Vec<u8> {
-        let peer_ids = PeerIdArena {
-            peer_ids: peer_ids_arena,
-        };
-
-        let key_arena = KeyArena { keys };
-        let encoded = EncodedArenas {
-            peer_id_arena: &peer_ids.encode(),
-            container_arena: &containers.encode(),
-            key_arena: &key_arena.encode(),
-            deps_arena: &deps.encode(),
-            position_arena: &position_arena.encode(),
-            tree_id_arena: &tree_id_arena.encode(),
-            state_blob_arena,
-        };
-
-        encoded.encode_arenas()
-    }
-
-    pub struct DecodedArenas<'a> {
-        pub(super) peer_ids: PeerIdArena,
-        pub(super) containers: ContainerArena,
-        pub(super) keys: KeyArena,
-        pub deps: Box<dyn Iterator<Item = Result<EncodedDep, ColumnarError>> + 'a>,
-        pub(super) positions: PositionArena<'a>,
-        pub(super) tree_ids: TreeIDArena,
-        pub state_blob_arena: &'a [u8],
-    }
-
-    pub fn decode_arena(bytes: &[u8]) -> LoroResult<DecodedArenas> {
-        let arenas = EncodedArenas::decode_arenas(bytes)?;
-        Ok(DecodedArenas {
-            peer_ids: PeerIdArena::decode(arenas.peer_id_arena)?,
-            containers: ContainerArena::decode(arenas.container_arena)?,
-            keys: KeyArena::decode(arenas.key_arena)?,
-            deps: Box::new(DepsArena::decode_iter(arenas.deps_arena)?),
-            positions: PositionArena::decode(arenas.position_arena)?,
-            tree_ids: TreeIDArena::decode(arenas.tree_id_arena)?,
-            state_blob_arena: arenas.state_blob_arena,
-        })
-    }
-
-    struct EncodedArenas<'a> {
-        peer_id_arena: &'a [u8],
-        container_arena: &'a [u8],
-        key_arena: &'a [u8],
-        deps_arena: &'a [u8],
-        position_arena: &'a [u8],
-        tree_id_arena: &'a [u8],
-        state_blob_arena: &'a [u8],
-    }
-
-    impl EncodedArenas<'_> {
-        fn encode_arenas(self) -> Vec<u8> {
-            let mut ans = Vec::with_capacity(
-                self.peer_id_arena.len()
-                    + self.container_arena.len()
-                    + self.key_arena.len()
-                    + self.deps_arena.len()
-                    + self.position_arena.len()
-                    + self.tree_id_arena.len()
-                    + 4 * 4,
-            );
-
-            write_arena(&mut ans, self.peer_id_arena);
-            write_arena(&mut ans, self.container_arena);
-            write_arena(&mut ans, self.key_arena);
-            write_arena(&mut ans, self.deps_arena);
-            write_arena(&mut ans, self.position_arena);
-            write_arena(&mut ans, self.tree_id_arena);
-            write_arena(&mut ans, self.state_blob_arena);
-            ans
-        }
-
-        fn decode_arenas(bytes: &[u8]) -> LoroResult<EncodedArenas> {
-            let (peer_id_arena, rest) = read_arena(bytes)?;
-            let (container_arena, rest) = read_arena(rest)?;
-            let (key_arena, rest) = read_arena(rest)?;
-            let (deps_arena, rest) = read_arena(rest)?;
-            let (position_arena, rest) = read_arena(rest)?;
-            let (tree_id_arena, rest) = read_arena(rest)?;
-            let (state_blob_arena, _) = read_arena(rest)?;
-            Ok(EncodedArenas {
-                peer_id_arena,
-                container_arena,
-                key_arena,
-                deps_arena,
-                position_arena,
-                tree_id_arena,
-                state_blob_arena,
-            })
-        }
-    }
-
-    #[derive(Serialize, Deserialize)]
-    pub(super) struct PeerIdArena {
-        pub(super) peer_ids: Vec<u64>,
-    }
-
-    impl PeerIdArena {
-        fn encode(&self) -> Vec<u8> {
-            let mut ans = Vec::with_capacity(self.peer_ids.len() * 8);
-            leb128::write::unsigned(&mut ans, self.peer_ids.len() as u64).unwrap();
-            for &peer_id in &self.peer_ids {
-                ans.extend_from_slice(&peer_id.to_be_bytes());
-            }
-            ans
-        }
-
-        fn decode(peer_id_arena: &[u8]) -> LoroResult<Self> {
-            let mut reader = peer_id_arena;
-            let len = leb128::read::unsigned(&mut reader)
-                .map_err(|_| LoroError::DecodeDataCorruptionError)?;
-            if len > MAX_DECODED_SIZE as u64 {
-                return Err(LoroError::DecodeDataCorruptionError);
-            }
-
-            let mut peer_ids = Vec::with_capacity(len as usize);
-            if reader.len() < len as usize * 8 {
-                return Err(LoroError::DecodeDataCorruptionError);
-            }
-
-            for _ in 0..len {
-                let mut peer_id_bytes = [0; 8];
-                peer_id_bytes.copy_from_slice(&reader[..8]);
-                peer_ids.push(u64::from_be_bytes(peer_id_bytes));
-                reader = &reader[8..];
-            }
-            Ok(PeerIdArena { peer_ids })
-        }
-    }
-
-    #[columnar(vec, ser, de, iterable)]
-    #[derive(Debug, Copy, Clone, PartialEq, Eq, Hash, PartialOrd, Ord)]
-    pub(super) struct EncodedContainer {
-        #[columnar(strategy = "BoolRle")]
-        is_root: bool,
-        #[columnar(strategy = "Rle")]
-        kind: u8,
-        #[columnar(strategy = "Rle")]
-        peer_idx: usize,
-        #[columnar(strategy = "DeltaRle")]
-        key_idx_or_counter: i32,
-    }
-
-    impl EncodedContainer {
-        pub fn as_container_id(
-            &self,
-            key_arena: &[InternalString],
-            peer_arena: &[u64],
-        ) -> LoroResult<ContainerID> {
-            if self.is_root {
-                Ok(ContainerID::Root {
-                    container_type: ContainerType::try_from_u8(self.kind)?,
-                    name: key_arena
-                        .get(self.key_idx_or_counter as usize)
-                        .ok_or(LoroError::DecodeDataCorruptionError)?
-                        .clone(),
-                })
-            } else {
-                Ok(ContainerID::Normal {
-                    container_type: ContainerType::try_from_u8(self.kind)?,
-                    peer: *(peer_arena
-                        .get(self.peer_idx)
-                        .ok_or(LoroError::DecodeDataCorruptionError)?),
-                    counter: self.key_idx_or_counter,
-                })
-            }
-        }
-    }
-
-    #[columnar(ser, de)]
-    #[derive(Default)]
-    pub(super) struct ContainerArena {
-        #[columnar(class = "vec", iter = "EncodedContainer")]
-        pub(super) containers: Vec<EncodedContainer>,
-    }
-
-    impl ContainerArena {
-        fn encode(&self) -> Vec<u8> {
-            serde_columnar::to_vec(&self.containers).unwrap()
-        }
-
-        fn decode(bytes: &[u8]) -> LoroResult<Self> {
-            Ok(ContainerArena {
-                containers: serde_columnar::from_bytes(bytes)?,
-            })
-        }
-
-        pub fn from_containers(
-            cids: Vec<ContainerID>,
-            peer_register: &mut ValueRegister<PeerID>,
-            key_reg: &mut ValueRegister<InternalString>,
-        ) -> Self {
-            let mut ans = Self {
-                containers: Vec::with_capacity(cids.len()),
-            };
-            for cid in cids {
-                ans.push(cid, peer_register, key_reg);
-            }
-
-            ans
-        }
-
-        pub fn push(
-            &mut self,
-            id: ContainerID,
-            peer_register: &mut ValueRegister<PeerID>,
-            register_key: &mut ValueRegister<InternalString>,
-        ) {
-            let (is_root, kind, peer_idx, key_idx_or_counter) = match id {
-                ContainerID::Root {
-                    container_type,
-                    name,
-                } => (true, container_type, 0, register_key.register(&name) as i32),
-                ContainerID::Normal {
-                    container_type,
-                    peer,
-                    counter,
-                } => (
-                    false,
-                    container_type,
-                    peer_register.register(&peer),
-                    counter,
-                ),
-            };
-            self.containers.push(EncodedContainer {
-                is_root,
-                kind: kind.to_u8(),
-                peer_idx,
-                key_idx_or_counter,
-            });
-        }
-    }
-
-    #[columnar(vec, ser, de, iterable)]
-    #[derive(Debug, Copy, Clone, PartialEq, Eq, Hash)]
-    pub struct EncodedDep {
-        #[columnar(strategy = "Rle")]
-        pub peer_idx: usize,
-        #[columnar(strategy = "DeltaRle")]
-        pub counter: i32,
-    }
-
-    #[columnar(ser, de)]
-    #[derive(Default)]
-    pub(super) struct DepsArena {
-        #[columnar(class = "vec", iter = "EncodedDep")]
-        deps: Vec<EncodedDep>,
-    }
-
-    impl DepsArena {
-        pub fn push(&mut self, peer_idx: PeerIdx, counter: i32) {
-            self.deps.push(EncodedDep { peer_idx, counter });
-        }
-
-        pub fn encode(&self) -> Vec<u8> {
-            serde_columnar::to_vec(&self).unwrap()
-        }
-
-        pub fn decode_iter(
-            bytes: &[u8],
-        ) -> LoroResult<impl Iterator<Item = Result<EncodedDep, ColumnarError>> + '_> {
-            let iter = serde_columnar::iter_from_bytes::<DepsArena>(bytes)?;
-            Ok(iter.deps)
-        }
-    }
-
-    #[derive(Serialize, Deserialize, Default)]
-    pub(super) struct KeyArena {
-        pub(super) keys: Vec<InternalString>,
-    }
-
-    impl KeyArena {
-        pub fn encode(&self) -> Vec<u8> {
-            serde_columnar::to_vec(&self).unwrap()
-        }
-
-        pub fn decode(bytes: &[u8]) -> LoroResult<Self> {
-            Ok(serde_columnar::from_bytes(bytes)?)
-        }
-    }
-
-    #[derive(Clone)]
-    #[columnar(vec, ser, de, iterable)]
-    pub(super) struct PositionDelta<'a> {
-        #[columnar(strategy = "Rle")]
-        common_prefix_length: usize,
-        #[columnar(borrow)]
-        rest: Cow<'a, [u8]>,
-    }
-
-    #[columnar(ser, de)]
-    pub(super) struct PositionArena<'a> {
-        #[columnar(class = "vec", iter = "PositionDelta<'a>")]
-        pub(super) positions: Vec<PositionDelta<'a>>,
-    }
-
-    impl<'a> PositionArena<'a> {
-        pub fn from_positions(positions: Vec<&'a [u8]>) -> Self {
-            let mut ans = Vec::with_capacity(positions.len());
-            let mut last_bytes: &[u8] = &[];
-            for p in positions {
-                let common = longest_common_prefix_length(last_bytes, p);
-                let rest = &p[common..];
-                last_bytes = p;
-                ans.push(PositionDelta {
-                    common_prefix_length: common,
-                    rest: Cow::Borrowed(rest),
-                })
-            }
-            Self { positions: ans }
-        }
-
-        pub fn parse_to_positions(self) -> Vec<Vec<u8>> {
-            let mut ans: Vec<Vec<u8>> = Vec::with_capacity(self.positions.len());
-            for PositionDelta {
-                common_prefix_length,
-                rest,
-            } in self.positions
-            {
-                // +1 for Fractional Index
-                let mut p = Vec::with_capacity(rest.len() + common_prefix_length + 1);
-                if let Some(last_bytes) = ans.last() {
-                    p.extend_from_slice(&last_bytes.slice(0, common_prefix_length));
-                }
-                p.extend_from_slice(rest.as_ref());
-                ans.push(p);
-            }
-            ans
-        }
-
-        pub fn encode(&self) -> Vec<u8> {
-            serde_columnar::to_vec(&self).unwrap()
-        }
-
-        pub fn decode<'de: 'a>(bytes: &'de [u8]) -> LoroResult<Self> {
-            Ok(serde_columnar::from_bytes(bytes)?)
-        }
-    }
-
-    fn longest_common_prefix_length(a: &[u8], b: &[u8]) -> usize {
-        a.iter().zip(b.iter()).take_while(|(x, y)| x == y).count()
-    }
-
-    fn write_arena(buffer: &mut Vec<u8>, arena: &[u8]) {
-        leb128::write::unsigned(buffer, arena.len() as u64).unwrap();
-        buffer.extend_from_slice(arena);
-    }
-
-    /// Return (next_arena, rest)
-    fn read_arena(mut buffer: &[u8]) -> LoroResult<(&[u8], &[u8])> {
-        let reader = &mut buffer;
-        let len = leb128::read::unsigned(reader)
-            .map_err(|_| LoroError::DecodeDataCorruptionError)? as usize;
-        if len > MAX_DECODED_SIZE {
-            return Err(LoroError::DecodeDataCorruptionError);
-        }
-
-        if len > reader.len() {
-            return Err(LoroError::DecodeDataCorruptionError);
-        }
-
-        Ok((reader[..len as usize].as_ref(), &reader[len as usize..]))
-    }
-
-    #[derive(Clone, Hash, PartialEq, Eq, Debug)]
-    #[columnar(vec, ser, de, iterable)]
-    pub struct EncodedTreeID {
-        #[columnar(strategy = "Rle")]
-        pub peer_idx: PeerIdx,
-        #[columnar(strategy = "DeltaRle")]
-        pub counter: Counter,
-    }
-
-    #[derive(Clone)]
-    #[columnar(vec, ser, de)]
-    pub struct TreeIDArena {
-        #[columnar(class = "vec", iter = "EncodedTreeID")]
-        pub(super) tree_ids: Vec<EncodedTreeID>,
-    }
-
-    impl TreeIDArena {
-        pub fn decode(bytes: &[u8]) -> LoroResult<Self> {
-            Ok(serde_columnar::from_bytes(bytes)?)
-        }
-
-        pub fn encode(&self) -> Vec<u8> {
-            serde_columnar::to_vec(&self).unwrap()
-        }
-    }
->>>>>>> 51a67382
 }
 
 #[cfg(test)]
