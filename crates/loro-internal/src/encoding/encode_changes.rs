--- conflicted
+++ resolved
@@ -222,17 +222,10 @@
                             Some(LoroValue::I32(span.signed_len as i32)),
                         ),
                         ListOp::StyleStart {
-<<<<<<< HEAD
-                            start,
-                            end,
-                            key,
-                            info,
-=======
                             start: _,
                             end: _,
                             key: _,
                             info: _,
->>>>>>> d942e3d7
                         } => todo!("impl style encode"),
                         ListOp::StyleEnd => todo!("impl style encode"),
                     },
@@ -372,7 +365,6 @@
                         };
                         RawOpContent::List(list_op)
                     }
-                    ContainerType::Text => unimplemented!(),
                 };
                 let remote_op = RemoteOp {
                     container: container_id,
